--- conflicted
+++ resolved
@@ -789,20 +789,9 @@
             f.func.has_symint()
         ), f"attempted to define symint kernel for {backend_index.dispatch_key} without SymInt in schema"
     if backend_index.external:
-<<<<<<< HEAD
-        # Dispatcher signature faithfully does SymInt, which is good for XLA,
-        # not so good for more conventional backends but we don't have any of
-        # those.  If we do, that's time to add a new Signature that is a cross
-        # between DispatcherSignature and NativeSignature
-        return DispatcherSignature.from_schema(f.func, prefix=prefix)
-    else:
-        meta = backend_index.get_kernel(f)
-        return NativeSignature(f.func, prefix=prefix, symint=meta is not None and meta.supports_symint())
-=======
         return DispatcherSignature.from_schema(f.func, prefix=prefix, symint=symint)
     else:
         return NativeSignature(f.func, prefix=prefix, symint=symint)
->>>>>>> 3d31ef2d
 
 
 # Functions only, no types
