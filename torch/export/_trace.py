import dataclasses
import functools
import inspect
import logging
import re
import time
import warnings
from contextlib import contextmanager, nullcontext
from typing import Any, Callable, Dict, List, Optional, Set, Tuple, Union

import torch
import torch._dynamo
import torch.fx

import torch.utils._pytree as pytree
from torch._dynamo.exc import UserError, UserErrorType
from torch._export.non_strict_utils import (
    make_constraints,
    make_fake_inputs,
    make_fake_params_buffers,
)
from torch._export.passes.add_runtime_assertions_for_constraints_pass import (
    _AddRuntimeAssertionsForInlineConstraintsPass,
)
from torch._export.passes.collect_tracepoints_pass import CollectTracepointsPass
from torch._export.passes.lift_constants_pass import (
    ConstantAttrMap,
    lift_constants_pass,
    rewrite_script_object_meta,
)
from torch._export.wrappers import _wrap_submodules
from torch._functorch.aot_autograd import aot_export_module
from torch._guards import detect_fake_mode
from torch._subclasses.fake_tensor import FakeTensor, FakeTensorMode
from torch._utils_internal import log_export_usage
from torch.export.exported_program import OutputKind
from torch.fx.experimental.symbolic_shapes import (
    ConstraintViolationError,
    free_unbacked_symbols,
    GuardOnDataDependentSymNode,
    ShapeEnv,
)
from torch.fx.graph import _PyTreeCodeGen, _PyTreeInfo
from torch.utils._sympy.value_ranges import ValueRangeError

from ._safeguard import AutogradStateOpsFailSafeguard

from .dynamic_shapes import _process_constraints, Constraint
from .exported_program import (
    _disable_prexisiting_fake_mode,
    ExportedProgram,
    InputKind,
    ModuleCallEntry,
    ModuleCallSignature,
)
from .graph_signature import (
    _sig_to_specs,
    ArgumentSpec,
    ConstantArgument,
    CustomObjArgument,
    ExportGraphSignature,
    SymIntArgument,
    TensorArgument,
)


log = logging.getLogger(__name__)


@dataclasses.dataclass
class ExportDynamoConfig:
    """
    Manage Export-specific configurations of Dynamo.
    """

    allow_rnn: bool = True
    reorderable_logging_functions: Set[Callable] = dataclasses.field(
        default_factory=set
    )


DEFAULT_EXPORT_DYNAMO_CONFIG = ExportDynamoConfig()
DEFAULT_EXPORT_DYNAMO_CONFIG.reorderable_logging_functions = {
    logging.critical,
    logging.debug,
    logging.error,
    logging.exception,
    logging.info,
    logging.log,
    logging.warning,
    print,
    warnings.warn,
}


@contextmanager
def _ignore_backend_decomps():
    orig_mkldnn_flag = torch.backends.mkldnn.set_flags(False)
    orig_nnpack_flag = torch.backends.nnpack.set_flags(False)
    try:
        yield
    finally:
        torch.backends.mkldnn.set_flags(*orig_mkldnn_flag)
        torch.backends.nnpack.set_flags(*orig_nnpack_flag)


def _convert_input_to_fake(gm, args, kwargs):
    params_buffers = _get_params_buffers(gm)
    fake_inps: List[torch.Tensor] = []
    for node in gm.graph.nodes:
        if node.op == "placeholder" and "val" in node.meta:
            fake_val = node.meta["val"]
            if fake_val is not None and isinstance(fake_val, torch.Tensor):
                fake_inps.append(fake_val)

    if detected_fake_mode := detect_fake_mode(fake_inps):
        fake_mode = detected_fake_mode
    else:
        fake_mode = FakeTensorMode(shape_env=ShapeEnv())

    if len(args) == 0 and len(kwargs) == 0:
        return (), {}, params_buffers, fake_mode

    count = 0

    def convert_to_fake(x):
        nonlocal count
        val = fake_inps[count]
        count += 1
        return val

    fake_args = pytree.tree_map_only(torch.Tensor, convert_to_fake, args)
    # TODO properly use the cached fake tensor
    fake_kwargs = pytree.tree_map_only(torch.Tensor, fake_mode.from_tensor, kwargs)
    fake_params_buffers = pytree.tree_map_only(
        torch.Tensor,
        functools.partial(fake_mode.from_tensor, static_shapes=True),
        params_buffers,
    )
    return fake_args, fake_kwargs, fake_params_buffers, fake_mode


def _replace_param_buffer_names(param_buffer_table, sig):
    for spec in sig.input_specs:
        if spec.kind in (
            InputKind.PARAMETER,
            InputKind.BUFFER,
        ):
            spec.target = param_buffer_table[spec.target]
    for spec in sig.output_specs:
        if spec.kind in (
            OutputKind.BUFFER_MUTATION,
            OutputKind.GRADIENT_TO_PARAMETER,
        ):
            spec.target = param_buffer_table[spec.target]


def _convert_to_positional_args(orig_arg_names, args, kwargs):
    assert len(orig_arg_names) == len(args) + len(kwargs), (
        f"Total number of arg names is expected to be {len(orig_arg_names)} "
        f"but got {len(args)} positional args, {len(kwargs)} kwargs."
    )
    reordered_kwargs = [kwargs[kw_name] for kw_name in orig_arg_names[len(args) :]]
    return (
        *args,
        *reordered_kwargs,
    )


def _normalize_nn_module_stack(gm_torch_level, root_cls):
    # Append a root module to every nn_module_stack.
    root = "L['self']"
    root_key = re.sub(r"[^a-zA-Z0-9]", "_", root)
    for gm in gm_torch_level.modules():
        if not isinstance(gm, torch.fx.GraphModule):
            continue
        for node in gm.graph.nodes:
            if node.op in ["placeholder", "output"]:
                continue
            add_root = True
            if nn_module_stack := node.meta.get("nn_module_stack", {}):
                path, ty = next(iter(nn_module_stack.values()))
                # After deserializing the class `ty` might not exist anymore so
                # it could be a string
                if inspect.isclass(ty) and issubclass(ty, torch.nn.Module):
                    # TODO Figure out why sometimes we have root sometimes we don't.
                    if path == root and ty is root_cls:
                        add_root = False
                else:
                    assert isinstance(ty, str)
            if add_root:

                def normalize_path(path):
                    try:
                        parts = []

                        class Path:
                            def __getattr__(self, name):
                                parts.append(name)
                                return self

                            def __getitem__(self, idx):
                                parts.append(str(idx))
                                return self

                        eval(path, {"L": {"self": Path()}})
                        return ".".join(parts)
                    except Exception:  # TODO(zhxchen17) Remove this.
                        return path

                nn_module_stack = {root_key: (root, root_cls), **nn_module_stack}
                node.meta["nn_module_stack"] = {
                    key: (normalize_path(path), ty)
                    for key, (path, ty) in nn_module_stack.items()
                }


def _get_param_buffer_mapping(
    original_module: torch.nn.Module,
    traced_module: torch.nn.Module,
) -> Dict[str, str]:
    """
    Returns a mapping of parameter/buffer names from the new module to the
    original model. This is to help with restoring the FQN for parameter/buffers
    of a traced module to what the original module contains.
    """

    param_lookup: Dict[int, List[str]] = {}
    buffer_lookup: Dict[int, List[str]] = {}
    for name, param in original_module.named_parameters(remove_duplicate=False):
        param_lookup.setdefault(id(param), []).append(name)
    for name, buffer in original_module.named_buffers(remove_duplicate=False):
        buffer_lookup.setdefault(id(buffer), []).append(name)

    param_buffer_table: Dict[str, str] = {}
    for dynamo_name, dynamo_param in traced_module.named_parameters(
        remove_duplicate=False
    ):
        assert dynamo_name not in param_buffer_table
        if id(dynamo_param) in param_lookup:
            param_buffer_table[dynamo_name] = param_lookup[id(dynamo_param)].pop()

    for dynamo_name, dynamo_buffer in traced_module.named_buffers(
        remove_duplicate=False
    ):
        assert dynamo_name not in param_buffer_table
        if id(dynamo_buffer) in buffer_lookup:
            param_buffer_table[dynamo_name] = buffer_lookup[id(dynamo_buffer)].pop()

    return param_buffer_table


def _remap_constants(
    orig_constant_attrs: ConstantAttrMap,
    graph_signature: ExportGraphSignature,
    constants: Dict[str, Union[torch.Tensor, torch.ScriptObject]],
) -> None:
    """Rewrite the graph signature and constants table to use the FQN from the original module."""
    remap_table: Dict[str, str] = {}
    for name, value in constants.items():
        if value in orig_constant_attrs:
            remap_table[name] = orig_constant_attrs[value]

    for spec in graph_signature.input_specs:
        if spec.kind in (
            InputKind.CONSTANT_TENSOR,
            InputKind.CUSTOM_OBJ,
        ):
            orig_target = spec.target
            assert orig_target is not None
            spec.target = remap_table.get(orig_target, orig_target)

            constant = constants[orig_target]
            del constants[orig_target]
            constants[spec.target] = constant


def _restore_state_dict(
    original_module: torch.nn.Module, traced_module: torch.fx.GraphModule
) -> None:
    """
    Restores the state dict of the traced module to that of the original module.
    """
    param_buffer_table = _get_param_buffer_mapping(original_module, traced_module)
    # Since the graph module is flattened (no module heirarchy), we
    # need to noramlize the module by replacing "." with "_". If we
    # don't, it will try to save the weight to a submodule which no
    # longer exists.
    for name, fqn in param_buffer_table.items():
        param_buffer_table[name] = fqn.replace(".", "_")

    # Replace state dict attr names with the fqn
    for name, fqn in param_buffer_table.items():
        if not hasattr(traced_module, name):
            continue

        attr = getattr(traced_module, name)
        if isinstance(attr, torch.Tensor) and not isinstance(attr, torch.nn.Parameter):
            traced_module.register_buffer(fqn, attr)
        else:
            setattr(traced_module, fqn, attr)
        delattr(traced_module, name)

    # Replace graph getattr nodes with the correct name
    for node in traced_module.graph.nodes:
        if node.op == "get_attr":
            attr_name = node.target
            if attr_name in param_buffer_table:
                node.target = param_buffer_table[attr_name]

    traced_module.recompile()


def _export_to_torch_ir(
    f: Callable,
    args: Tuple[Any, ...],
    kwargs: Optional[Dict[str, Any]] = None,
    constraints: Optional[List[Constraint]] = None,
    *,
    preserve_module_call_signature: Tuple[str, ...] = (),
    disable_constraint_solver: bool = False,
    restore_fqn: bool = True,
    _log_export_usage: bool = True,
) -> torch.fx.GraphModule:
    """
    Traces either an nn.Module's forward function or just a callable with PyTorch
    operations inside and produce a torch.fx.GraphModule in torch IR.
    """

    if _log_export_usage:
        log_export_usage(event="export.private_api", flags={"_export_to_torch_ir"})

    kwargs = kwargs or {}

    if not isinstance(args, tuple):
        raise UserError(
            UserErrorType.INVALID_INPUT,
            f"Expecting `args` to be a tuple of example positional inputs, got {type(args)}",
        )

    with torch._dynamo.config.patch(dataclasses.asdict(DEFAULT_EXPORT_DYNAMO_CONFIG)):
        try:
            module_call_specs: Dict[str, Dict[str, pytree.TreeSpec]] = {}
            with _wrap_submodules(
                f, preserve_module_call_signature, module_call_specs
            ), _ignore_backend_decomps():
                gm_torch_level, _ = torch._dynamo.export(
                    f,
                    constraints=constraints,
                    assume_static_by_default=True,
                    tracing_mode="symbolic",
                    disable_constraint_solver=disable_constraint_solver,
                    _log_export_usage=_log_export_usage,
                )(
                    *args,
                    **kwargs,
                )
        except (ConstraintViolationError, ValueRangeError) as e:
            raise UserError(UserErrorType.CONSTRAINT_VIOLATION, str(e))  # noqa: TRY200
        except GuardOnDataDependentSymNode as e:
            raise UserError(  # noqa: TRY200
                UserErrorType.ANTI_PATTERN,
                f"Consider annotating your code using torch._constrain_as_*(). {str(e)}",
                case_name="constrain_as_size_example",
            )

    gm_torch_level.meta["module_call_specs"] = module_call_specs

    if isinstance(f, torch.nn.Module) and restore_fqn:
        _restore_state_dict(f, gm_torch_level)

    return gm_torch_level


def _gather_constant_attrs(m: torch.nn.Module) -> ConstantAttrMap:
    """Search the module hierarchy, gathering up all tensor and ScriptObject constants.

    Returns a dictionary mapping hash(value) to the name of the constant. We
    have to abuse `hash` here unfortunately, see: [ScriptObject hash].
    """
    constants = ConstantAttrMap()
    buffers_parameters = set(m.buffers())
    buffers_parameters.update(m.parameters())

    def inner(m: torch.nn.Module, prefix_atoms: List[str], constants):
        for k, v in m.__dict__.items():
            if isinstance(v, (torch.Tensor, torch.ScriptObject)):
                if v in buffers_parameters:
                    # filter out buffers and parameters, leaving only constants
                    continue

                fqn = ".".join(prefix_atoms + [k])
                if v in constants:
                    raise ValueError(
                        f"Duplicate reference to constant attribute found: '{constants[v]}' and '{fqn}'."
                    )

                constants[v] = fqn
        for k, v in m.named_children():
            inner(v, prefix_atoms + [k], constants)

    inner(m, [], constants)
    return constants


def _export_non_strict(
    mod: torch.nn.Module,
    fake_args,
    fake_kwargs,
    fake_params_buffers,
    constant_attrs: ConstantAttrMap,
    *,
    transform=lambda x: x,  # TODO(zhxchen17) Revisit if this is needed later.
    pre_dispatch=False,
):
    # [NOTE] If the user is exporting under training mode, we want to detect if there is any
    # state change in the autograd global state and error. If the user is exporting under inference
    # mode, we don't care.
    is_grad_enabled = torch._C.is_grad_enabled()
    grad_safe_guard = (
        AutogradStateOpsFailSafeguard() if is_grad_enabled else nullcontext()
    )

    @contextmanager
    def _compiling_state_context():
        old_value = torch.compiler._is_compiling_flag
        try:
            torch.compiler._is_compiling_flag = True
            yield
        finally:
            torch.compiler._is_compiling_flag = old_value

    # This _reparametrize_module makes sure inputs and module.params/buffers have the same fake_mode,
    # otherwise aot_export_module will error out because it sees a mix of fake_modes.
    # And we want aot_export_module to use the fake_tensor mode in dynamo to keep the pipeline easy to reason about.
    with torch.nn.utils.stateless._reparametrize_module(
        mod, fake_params_buffers
    ), grad_safe_guard, _ignore_backend_decomps(), _compiling_state_context():  # type: ignore[attr-defined]
        gm, graph_signature = transform(aot_export_module)(
            mod,
            fake_args,
            trace_joint=False,
            pre_dispatch=pre_dispatch,
            kwargs=fake_kwargs,
        )
    # TODO unfortunately preserving graph-level metadata is not
    # working well with aot_export. So we manually copy it.
    # (The node-level meta is addressed above.)
    if isinstance(mod, torch.fx.GraphModule) and hasattr(mod, "meta"):
        gm.meta.update(mod.meta)

    if pre_dispatch:
        from torch._export.passes.replace_set_grad_with_hop_pass import (
            replace_set_grad_with_hop_pass,
        )

        gm = replace_set_grad_with_hop_pass(gm)

    # NOTE: aot_export adds symint metadata for placeholders with int values;
    # since these become specialized, we replace such metadata with the original values
    flat_args = pytree.tree_leaves((fake_args, fake_kwargs))
    index = 0
    total_param_buffers = len(graph_signature.parameters) + len(graph_signature.buffers)
    for node in gm.graph.nodes:
        if node.op == "placeholder":
            if index >= total_param_buffers:
                user_arg = flat_args[index - total_param_buffers]
                if not isinstance(user_arg, torch.Tensor):
                    node.meta["val"] = user_arg
            index += 1

    is_joint = graph_signature.backward_signature is not None

    def make_argument_spec(node) -> ArgumentSpec:
        if isinstance(node, (int, bool, float, type(None))):
            # For const outputs we just directly return this
            return ConstantArgument(value=node)

        assert (
            "val" in node.meta
        ), f"{node} is not a constant or a node with a 'val' metadata field"
        val = node.meta["val"]
        if isinstance(val, FakeTensor):
            return TensorArgument(name=node.name)
        elif isinstance(val, torch.SymInt):
            return SymIntArgument(name=node.name)
        elif isinstance(val, torch.ScriptObject):
            return CustomObjArgument(
                name=node.name, class_fqn=val._type().qualified_name()  # type: ignore[attr-defined]
            )
        else:
            # TODO: this branch is likely wrong, all permissible ConstantArgument type
            # should have been handled already
            return ConstantArgument(value=val)

    input_specs, output_specs = _sig_to_specs(
        user_inputs=set(graph_signature.user_inputs),
        inputs_to_parameters=graph_signature.inputs_to_parameters,  # type: ignore[arg-type]
        inputs_to_buffers=graph_signature.inputs_to_buffers,  # type: ignore[arg-type]
        user_outputs=set(graph_signature.user_outputs),  # type: ignore[arg-type]
        buffer_mutations=graph_signature.buffers_to_mutate,  # type: ignore[arg-type]
        user_input_mutations=graph_signature.user_inputs_to_mutate,  # type: ignore[arg-type]
        grad_params=graph_signature.backward_signature.gradients_to_parameters if is_joint else {},  # type: ignore[arg-type, union-attr]
        grad_user_inputs=graph_signature.backward_signature.gradients_to_user_inputs if is_joint else {},  # type: ignore[arg-type, union-attr]
        loss_output=graph_signature.backward_signature.loss_output if is_joint else None,  # type: ignore[arg-type, union-attr]
        inputs=[
            make_argument_spec(node)
            for node in gm.graph.nodes
            if node.op == "placeholder"
        ],
        outputs=[
            make_argument_spec(node)
            for node in pytree.tree_leaves(next(iter(reversed(gm.graph.nodes))).args)
        ],
    )
    export_graph_signature = ExportGraphSignature(
        input_specs=input_specs, output_specs=output_specs
    )

    constants = rewrite_script_object_meta(gm)
    constants.update(lift_constants_pass(gm, export_graph_signature, constant_attrs))

    @dataclasses.dataclass
    class _ExportedProgramNonStrict:
        gm: torch.fx.GraphModule
        sig: ExportGraphSignature
        constants: Dict[str, Union[torch.Tensor, torch._C.ScriptObject]]

    return _ExportedProgramNonStrict(
        gm,
        export_graph_signature,
        constants,
    )


def _get_params_buffers(mod: torch.nn.Module) -> Dict[str, torch.Tensor]:
    params_buffers: Dict[str, torch.Tensor] = {}
    for name, param in mod.named_parameters(remove_duplicate=False):
        params_buffers[name] = param

    for name, buffer in mod.named_buffers(remove_duplicate=False):
        params_buffers[name] = buffer
    return params_buffers


def _rewrite_dynamo_tensor_constants(
    orig_mod_buffers: Set[torch.Tensor],
    traced_mod_buffers: Dict[str, torch.Tensor],
    graph_signature: ExportGraphSignature,
    constants: Dict[str, Union[torch.Tensor, torch.ScriptObject]],
):
    """Dynamo erroneously marks tensor attributes on modules as a buffers.

    Rewrite them to be tensor constants.
    """
    for spec in graph_signature.input_specs:
        if spec.kind == InputKind.BUFFER:
            assert spec.target is not None
            value = traced_mod_buffers[spec.target]
            if value not in orig_mod_buffers:
                # This was a tensor constant erroneously marked as a buffer.
                # Convert it int oa constant in the graph signature, and add its
                # value to the constants table.
                spec.kind = InputKind.CONSTANT_TENSOR
                constants[spec.target] = value


def _rewrite_non_persistent_buffers(
    orig_mod: torch.nn.Module,
    graph_signature: ExportGraphSignature,
    constants: Dict[str, Union[torch.Tensor, torch.ScriptObject]],
):
    """Dynamo erroneously drops the persistent flag on buffers.

    Rewrite non-persistent buffers to reflect the original module.
    """
    state_dict = orig_mod.state_dict()
    for spec in graph_signature.input_specs:
        if spec.kind == InputKind.BUFFER:
            assert spec.target is not None
            if spec.target not in state_dict:
                assert spec.target not in constants
                spec.persistent = False
                constants[spec.target] = orig_mod.get_buffer(spec.target)


def get_ep_stats(ep: ExportedProgram) -> Dict[str, Any]:
    op_count = 0
    op_set = set()
    for m in ep.graph_module.modules():
        if not isinstance(m, torch.fx.GraphModule):
            continue
        for node in m.graph.nodes:
            if node.op != "call_function":
                continue
            op_count += 1
            assert hasattr(node.target, "__module__")
            assert hasattr(node.target, "__name__")
            op_set.add(f"{node.target.__module__}.{node.target.__name__}")
    return {"op_count": op_count, "op_set": op_set}


_EXPORT_FLAGS: Optional[Set[str]] = None


def _log_export_wrapper(fn):
    @functools.wraps(fn)
    def wrapper(*args, **kwargs):
        global _EXPORT_FLAGS
        try:
            start = time.time()
            ep = fn(*args, **kwargs)
            end = time.time()
            log_export_usage(
                event="export.time",
                metrics=end - start,
                flags=_EXPORT_FLAGS,
                **get_ep_stats(ep),
            )
        except Exception as e:
            t = type(e)
            error_type = t.__module__ + "." + t.__qualname__
            log_export_usage(
                event="export.error",
                type=error_type,
                message=str(e),
                flags=_EXPORT_FLAGS,
            )
            raise e
        finally:
            _EXPORT_FLAGS = None

        return ep

    return wrapper


@_log_export_wrapper
@_disable_prexisiting_fake_mode
def _export(
    mod: torch.nn.Module,
    args: Tuple[Any, ...],
    kwargs: Optional[Dict[str, Any]] = None,
    dynamic_shapes: Optional[Union[Dict[str, Any], Tuple[Any], List[Any]]] = None,
    *,
    strict: bool = True,
    preserve_module_call_signature: Tuple[str, ...] = (),
    pre_dispatch: bool = False,
) -> ExportedProgram:
    """
    Traces either an nn.Module's forward function or just a callable with PyTorch
    operations inside and produce a ExportedProgram.

    Args:
        f: the `nn.Module` to trace.

        args: example positional inputs.

        kwargs: optional example keyword inputs.

        dynamic_shapes:
         An optional argument where the type should either be:
         1) a dict from argument names of ``f`` to their dynamic shape specifications,
         2) a tuple that specifies dynamic shape specifications for each input in original order.
         If you are specifying dynamism on keyword args, you will need to pass them in the order that
         is defined in the original function signature.

         The dynamic shape of a tensor argument can be specified as either
         (1) a dict from dynamic dimension indices to :func:`Dim` types, where it is
         not required to include static dimension indices in this dict, but when they are,
         they should be mapped to None; or (2) a tuple / list of :func:`Dim` types or None,
         where the :func:`Dim` types correspond to dynamic dimensions, and static dimensions
         are denoted by None. Arguments that are dicts or tuples / lists of tensors are
         recursively specified by using mappings or sequences of contained specifications.

        preserve_module_call_signature: A list of submodule paths for which the original
            calling conventions are preserved as metadata.

    Returns:
        An ExportedProgram containing the traced method.
    """
    from .dynamic_shapes import _process_dynamic_shapes

    global _EXPORT_FLAGS
    flags = set()
    flags.add("strict" if strict else "non_strict")
    flags.add("pre_dispatch" if pre_dispatch else "aot_dispatch")
    log_export_usage(event="export.enter", flags=flags)
    _EXPORT_FLAGS = flags

    constraints = _process_dynamic_shapes(mod, args, kwargs, dynamic_shapes) or []

    kwargs = kwargs or {}

    constant_attrs = _gather_constant_attrs(mod)

    flat_args, orig_in_spec = pytree.tree_flatten((args, kwargs))

    if not strict:
        out_spec = None

        module_call_specs: Dict[str, Dict[str, pytree.TreeSpec]] = {}

        def strip_root(x):
            if isinstance(x, str) and x.startswith("_export_root"):
                stripped = x[len("_export_root") :]
                return stripped[1:] if stripped.startswith(".") else stripped
            return x

        def fixup_key(x):
            return "L__self__" + strip_root(x)

        def _tuplify_outputs(aot_export):
            def _aot_export_non_strict(mod, args, kwargs=None, **flags):
                kwargs = kwargs or {}

                class Wrapper(torch.nn.Module):
                    def __init__(self, mod):
                        super().__init__()
                        self._export_root = mod

                    def forward(self, *args, **kwargs):
                        nonlocal out_spec
                        tree_out = self._export_root(*args, **kwargs)
                        flat_outs, out_spec = pytree.tree_flatten(tree_out)
                        return tuple(flat_outs)

                wrapped_mod = Wrapper(mod)
                # Patch export_root to the signatures so that wrapper module correctly populates the
                # in/out spec
                new_preserved_call_signatures = [
                    "_export_root." + i for i in preserve_module_call_signature
                ]
                with _wrap_submodules(
                    wrapped_mod, new_preserved_call_signatures, module_call_specs
                ):
                    gm, sig = aot_export(wrapped_mod, args, kwargs=kwargs, **flags)

                sig.parameters = pytree.tree_map(strip_root, sig.parameters)
                sig.buffers = pytree.tree_map(strip_root, sig.buffers)
                sig.inputs_to_buffers = pytree.tree_map(
                    strip_root, sig.inputs_to_buffers
                )
                sig.inputs_to_parameters = pytree.tree_map(
                    strip_root, sig.inputs_to_parameters
                )
                sig.buffers_to_mutate = pytree.tree_map(
                    strip_root, sig.buffers_to_mutate
                )
                for node in gm.graph.nodes:
                    if "nn_module_stack" in node.meta:
                        nn_module_stack = node.meta["nn_module_stack"]
                        node.meta["nn_module_stack"] = {
                            fixup_key(key): val
                            for key, val in pytree.tree_map(
                                strip_root, nn_module_stack
                            ).items()
                        }

                return gm, sig

            return _aot_export_non_strict

        (
            fake_mode,
            fake_args,
            fake_kwargs,
            equalities_inputs,
            original_signature,
        ) = make_fake_inputs(mod, args, kwargs, constraints)

        fake_params_buffers = make_fake_params_buffers(
            fake_mode, _get_params_buffers(mod)
        )
<<<<<<< HEAD
        ep_non_strict = _export_non_strict(
            mod,
            fake_args,
            fake_kwargs,
            fake_params_buffers,
            constant_attrs,
            pre_dispatch=pre_dispatch,
            transform=_tuplify_outputs,
        )
=======
        with fake_mode:
            ep_non_strict = _export_non_strict(
                mod,
                fake_args,
                fake_kwargs,
                fake_params_buffers,
                constant_attrs,
                pre_dispatch=pre_dispatch,
                transform=_tuplify_outputs,
            )
>>>>>>> c66d68ba
        try:
            range_constraints = make_constraints(
                fake_mode,
                equalities_inputs,
                original_signature,
                ep_non_strict.gm,
            )
        except (ConstraintViolationError, ValueRangeError) as e:
            raise UserError(UserErrorType.CONSTRAINT_VIOLATION, str(e))  # noqa: TRY200

        assert out_spec is not None

        gm = ep_non_strict.gm

        module_call_signatures = {
            strip_root(fqn): ModuleCallSignature(inputs=[], outputs=[], **specs)
            for fqn, specs in module_call_specs.items()
        }

        if len(preserve_module_call_signature) > 0:
            for node in gm.graph.nodes:
                if node.target == torch.ops.higher_order._export_tracepoint:
                    if "path" in node.kwargs:
                        path = strip_root(node.kwargs["path"])
                        with gm.graph.inserting_before(node):
                            new_node = gm.graph.create_node(
                                "call_function",
                                torch.ops.higher_order._export_tracepoint,
                                args=node.args,
                                kwargs={
                                    "path": path,
                                    "kind": node.kwargs["kind"],
                                },
                            )
                            node.replace_all_uses_with(new_node)
                            gm.graph.erase_node(node)

            res = CollectTracepointsPass(module_call_signatures, ep_non_strict.sig)(gm)
            assert res is not None
            gm = res.graph_module

        _rewrite_non_persistent_buffers(mod, ep_non_strict.sig, ep_non_strict.constants)

        return ExportedProgram(
            root=gm,
            graph=gm.graph,
            graph_signature=ep_non_strict.sig,
            state_dict=mod.state_dict(keep_vars=True),
            range_constraints=range_constraints,
            module_call_graph=[
                ModuleCallEntry(
                    "",
                    ModuleCallSignature(
                        inputs=[], outputs=[], in_spec=orig_in_spec, out_spec=out_spec
                    ),
                )
            ]
            + [
                ModuleCallEntry(fqn, sig) for fqn, sig in module_call_signatures.items()
            ],
            example_inputs=(args, kwargs),
            constants=ep_non_strict.constants,
        )

    gm_torch_level = _export_to_torch_ir(
        mod,
        args,
        kwargs,
        constraints,
        preserve_module_call_signature=preserve_module_call_signature,
        restore_fqn=False,  # don't need to restore because we will do it later
        _log_export_usage=False,
    )

    # We detect the fake_mode by looking at gm_torch_level's placeholders, this is the fake_mode created in dynamo.
    (
        fake_args,
        fake_kwargs,
        fake_params_buffers,
        dynamo_fake_mode,
    ) = _convert_input_to_fake(gm_torch_level, args, kwargs)

    # First, we want to pass through the graph to try populating
    # val field for getattr if there is anything missing.
    # This can happen when quantization adds extra params and forgets
    # to update "val"
    for node in gm_torch_level.graph.nodes:
        if node.op == "get_attr" and "val" not in node.meta:
            attr = getattr(gm_torch_level, node.target)
            # Checks if it is not a HigherOrderOp branch or a module
            if not isinstance(attr, torch.nn.Module):
                assert (
                    dynamo_fake_mode is not None
                ), "Cannot find dynamo_fake_mode. This could be due to the exported graph module have no placeholders."
                node.meta["val"] = dynamo_fake_mode.from_tensor(
                    attr, static_shapes=True
                )

    # When aot_export lifts the params, we lose the nn_module_stack
    # and source_fn from the param nodes as they are treated as fresh inputs
    # Therefore, we manually extract them before calling into aot_export
    params_buffers_to_node_meta = {}
    for node in gm_torch_level.graph.nodes:
        target = node.target
        meta = node.meta
        if node.op == "call_module":
            submodule = getattr(gm_torch_level, target)
            if isinstance(submodule, torch.nn.Module):
                for name, _ in submodule.named_parameters(
                    recurse=True, remove_duplicate=False
                ):
                    params_buffers_to_node_meta[target + "." + name] = meta

                for name, _ in submodule.named_buffers(
                    recurse=True, remove_duplicate=False
                ):
                    params_buffers_to_node_meta[target + "." + name] = meta

        if node.op == "get_attr":
            submodule = getattr(gm_torch_level, target)
            if not isinstance(submodule, torch.fx.GraphModule):
                params_buffers_to_node_meta[target] = meta

        # If the call_function uses param as input, we also need to update params' meta
        # with this call_function node's meta.
        # This is basically the same flow as torch.fx.traceback.preserve_meta()
        if node.op == "call_function" and not isinstance(
            node.target, torch._ops.HigherOrderOperator
        ):
            for arg in node._input_nodes:
                if arg.op == "get_attr":
                    for entry in torch.fx.proxy._COPY_META_FIELDS:
                        if entry in meta:
                            params_buffers_to_node_meta[arg.target][entry] = meta[entry]

    # Fix the graph output signature to be tuple if scalar
    out_spec = orig_out_spec = gm_torch_level._out_spec
    assert out_spec is not None
    # aot_export expect the return type to always be a tuple.
    if out_spec.type not in (list, tuple):
        out_spec = pytree.TreeSpec(tuple, None, [out_spec])

    orig_arg_names = gm_torch_level.graph._codegen.pytree_info.orig_args  # type: ignore[attr-defined]

    gm_torch_level.graph._codegen = _PyTreeCodeGen(
        _PyTreeInfo(
            orig_arg_names,
            gm_torch_level._in_spec,
            out_spec,
        )
    )
    gm_torch_level.recompile()

    _normalize_nn_module_stack(gm_torch_level, type(mod))

    # NOTE: graph module expects only positional args
    ep_non_strict = _export_non_strict(
        gm_torch_level,
        _convert_to_positional_args(orig_arg_names, fake_args, fake_kwargs),
        {},
        fake_params_buffers,
        constant_attrs,
        pre_dispatch=pre_dispatch,
    )

    gm = ep_non_strict.gm
    export_graph_signature = ep_non_strict.sig
    constants = ep_non_strict.constants

    # After aot_export, set the param/buffer metadata back into placeholders
    # Technically, users can still construct this data from param names
    # without relying on this metadata
    for node in gm.graph.nodes:
        if node.op == "placeholder":
            if node.target in export_graph_signature.inputs_to_parameters:
                param_name = export_graph_signature.inputs_to_parameters[node.target]
                if param_name in params_buffers_to_node_meta:
                    for k, v in params_buffers_to_node_meta[param_name].items():
                        node.meta[k] = v
            if node.target in export_graph_signature.inputs_to_buffers:
                buffer_name = export_graph_signature.inputs_to_buffers[node.target]
                if buffer_name in params_buffers_to_node_meta:
                    for k, v in params_buffers_to_node_meta[buffer_name].items():
                        node.meta[k] = v

    # The unbacked symint symbols are updated in aot_export
    # so we serialize them here instead of inside dynamo

    gm.meta["inline_constraints"] = {
        k: v
        for k, v in dynamo_fake_mode.shape_env.var_to_range.items()
        if free_unbacked_symbols(k)
    }

    num_lifted = next(
        (
            i
            for i, s in enumerate(export_graph_signature.input_specs)
            if s.kind == InputKind.USER_INPUT
        ),
        len(export_graph_signature.input_specs),
    )
    range_constraints = _process_constraints(
        dynamo_fake_mode,
        gm,
        num_lifted,
        flat_args,
    )

    # Do some cleanups on the graph module to restore the state dict to the
    # expected form. Each of these steps should probably get fixed upstream.
    # 1. Remove tensor constants that were added as buffers.
    _rewrite_dynamo_tensor_constants(
        orig_mod_buffers=set(mod.buffers()),
        traced_mod_buffers=dict(gm_torch_level.named_buffers()),
        graph_signature=ep_non_strict.sig,
        constants=ep_non_strict.constants,
    )
    # 2. Restore FQN of param/buffers
    param_buffer_table: Dict[str, str] = _get_param_buffer_mapping(mod, gm_torch_level)
    _replace_param_buffer_names(param_buffer_table, export_graph_signature)

    # 3. Remove non-persistent buffers from the graph signature
    _rewrite_non_persistent_buffers(mod, ep_non_strict.sig, ep_non_strict.constants)

    # 4. Rewrite constants to have the same FQN as the original module.
    _remap_constants(constant_attrs, export_graph_signature, constants)

    module_call_signatures = {
        fqn: ModuleCallSignature(inputs=[], outputs=[], **specs)
        for fqn, specs in gm_torch_level.meta["module_call_specs"].items()
    }

    if len(preserve_module_call_signature) > 0:
        res = CollectTracepointsPass(module_call_signatures, export_graph_signature)(gm)
        assert res is not None
        gm = res.graph_module

    assert orig_out_spec is not None
    exported_program = ExportedProgram(
        root=gm,
        graph=gm.graph,
        graph_signature=export_graph_signature,
        state_dict=mod.state_dict(keep_vars=True),
        range_constraints=range_constraints,
        module_call_graph=[
            ModuleCallEntry(
                "",
                ModuleCallSignature(
                    inputs=[], outputs=[], in_spec=orig_in_spec, out_spec=orig_out_spec
                ),
            )
        ]
        + [ModuleCallEntry(fqn, sig) for fqn, sig in module_call_signatures.items()],
        example_inputs=(args, kwargs),
        constants=constants,
    )
    log.debug("Exported program from AOTAutograd:\n%s", exported_program)

    if len(range_constraints) > 0:
        exported_program = exported_program._transform_do_not_use(
            _AddRuntimeAssertionsForInlineConstraintsPass(range_constraints)
        )

    return exported_program<|MERGE_RESOLUTION|>--- conflicted
+++ resolved
@@ -772,17 +772,6 @@
         fake_params_buffers = make_fake_params_buffers(
             fake_mode, _get_params_buffers(mod)
         )
-<<<<<<< HEAD
-        ep_non_strict = _export_non_strict(
-            mod,
-            fake_args,
-            fake_kwargs,
-            fake_params_buffers,
-            constant_attrs,
-            pre_dispatch=pre_dispatch,
-            transform=_tuplify_outputs,
-        )
-=======
         with fake_mode:
             ep_non_strict = _export_non_strict(
                 mod,
@@ -793,7 +782,6 @@
                 pre_dispatch=pre_dispatch,
                 transform=_tuplify_outputs,
             )
->>>>>>> c66d68ba
         try:
             range_constraints = make_constraints(
                 fake_mode,
