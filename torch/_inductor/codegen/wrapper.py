import collections
import contextlib
import dataclasses
import functools
import inspect
import operator
import re
from itertools import count
from typing import (
    Any,
    Callable,
    Dict,
    Iterator,
    List,
    Optional,
    Set,
    Tuple,
    TYPE_CHECKING,
    Union,
)

import sympy
from sympy import Expr

import torch
import torch._ops
from torch._dynamo.utils import counters, dynamo_timed

from torch._inductor.codegen.multi_kernel import MultiKernelState
from torch.fx.experimental.symbolic_shapes import SymTypes
from torch.fx.node import _get_qualified_name
from torch.utils._sympy.singleton_int import SingletonInt

from .. import codecache, config, ir
from ..ir import ReinterpretView
from ..utils import (
    cache_on_self,
    get_benchmark_name,
    LineContext,
    sympy_product,
    sympy_str,
)
from ..virtualized import V
from .common import CodeGen, DeferredLine, IndentedBuffer, PythonPrinter
from .triton_utils import config_of, signature_to_meta

if TYPE_CHECKING:
    import triton


pexpr = PythonPrinter().doprint


ReuseKey = Tuple[torch.device, torch.dtype, str]


def buffer_reuse_key(node: ir.Buffer) -> ReuseKey:
    return (
        node.get_device(),
        node.get_dtype(),
        # NB: this is symbolic so that we don't try to reuse a buffer
        # for s0 for s1, just because they happen to share the same
        # size hint
        sympy_str(V.graph.sizevars.simplify(node.layout.storage_size())),
    )


def convert_arg_type(arg: torch.Argument) -> str:
    from .cpp import CONTAINER_PYTHON_TO_CPP, PYTHON_TO_CPP

    # use x.real_type instead of x.type so that we get ScalarType instead of int
    python_type = repr(arg.real_type)  # type: ignore[attr-defined]

    if python_type == "Tensor":
        # Conversions rules follow https://github.com/pytorch/pytorch/tree/main/aten/src/ATen/native#func
        if arg.alias_info is not None and arg.alias_info.is_write:
            return f"at::{python_type}&"
        else:
            return f"at::{python_type} const&"

    if python_type in PYTHON_TO_CPP:
        cpp_type = PYTHON_TO_CPP[python_type]
        return cpp_type

    # Convert args of container types e.g. Optional[*]
    for py_container, cpp_container in CONTAINER_PYTHON_TO_CPP.items():
        container_match = re.findall(py_container + r"\[([a-zA-Z_]+)]", python_type)
        if len(container_match) == 1:
            contained_type = container_match[0]
            assert (
                contained_type in PYTHON_TO_CPP
            ), f"unsupported {py_container} type in convert_arg_type: {contained_type}"
            cpp_contained_type = PYTHON_TO_CPP[contained_type]
            return f"{cpp_container}<{cpp_contained_type}>"

    raise AssertionError(f"unsupport python_type: {python_type}")


def convert_return_type(ret: torch.Argument) -> str:
    # use x.real_type instead of x.type so that we get ScalarType instead of int
    python_type = repr(ret.real_type)  # type: ignore[attr-defined]
    python_to_cpp = {
        "Tensor": "at::Tensor",
        "List[Tensor]": "std::vector<at::Tensor>",
    }

    cpp_type = python_to_cpp.get(python_type, None)
    assert cpp_type is not None, f"NYI return type: {python_type}"
    # An output aliasing an input is returned by reference only when it's a
    # Tensor, not when it's a Tensor[]. For example, aten.split.Tensor's output
    # aliases the input tensor, but the op returns a vector by value.
    if python_type == "Tensor" and ret.alias_info is not None:
        cpp_type += "&"
    return cpp_type


def get_cpp_op_schema(kernel: torch._ops.OpOverload) -> str:
    args = kernel._schema.arguments
    returns = kernel._schema.returns

    num_returns = len(returns)
    assert num_returns > 0, "must have at least one return value"

    if num_returns == 1:
        cpp_return_value = convert_return_type(returns[0])
    elif num_returns > 1:
        tuple_returns = ", ".join([convert_return_type(r) for r in returns])
        cpp_return_value = f"std::tuple<{tuple_returns}>"

    cpp_arg_type = [f"{convert_arg_type(arg)} {arg.name}" for arg in args]
    return f"{cpp_return_value}({', '.join(cpp_arg_type)})"  # type: ignore[possibly-undefined]


# TODO: Move to a well known place
TritonMetaParams = Dict[str, int]
TritonGrid = Union[
    Tuple[Union[int, sympy.Expr], ...], Callable[[TritonMetaParams], Tuple[int, ...]]
]


def user_defined_kernel_grid_fn_code(
    name: str,
    configs: List["triton.Config"],
    grids: List[TritonGrid],
    wrapper: Optional["WrapperCodeGen"] = None,
) -> Tuple[str, str]:
    output = IndentedBuffer()

    def _convert_to_sympy_expr(item: Union[int, sympy.Expr]) -> sympy.Expr:
        return item if isinstance(item, sympy.Expr) else sympy.Integer(item)

    def determine_grid(grid: TritonGrid):
        if wrapper is None or callable(grid):
            # return as-is when used in eager mode or when grid is callable
            return grid
        # Grid contains ints/Expr, so utilize wrapper's expr printer for codegen
        sympy_grid = tuple(_convert_to_sympy_expr(g) for g in grid)
        return wrapper.codegen_shape_tuple(sympy_grid)

    fn_name = f"grid_wrapper_for_{name}"
    output.writeline(f"def {fn_name}(meta):")
    with output.indent():
        if len(grids) == 1:
            grid = determine_grid(grids[0])
            output.writeline(f"return {grid}")
        else:
            assert len(grids) > 1
            assert len(grids) == len(configs)
            seen = set()
            for grid, c in zip(grids, configs):
                guards = [f"meta['{name}'] == {val}" for name, val in c.kwargs.items()]
                guards = " and ".join(guards)
                grid = determine_grid(grid)
                statement = f"if {guards}: return {grid}"
                if statement in seen:
                    continue
                seen.add(statement)
                output.writeline(statement)

    return fn_name, output.getvalue()


@dataclasses.dataclass
class SymbolicCallArg:
    inner: str
    # the original symbolic expression represented by inner
    inner_expr: sympy.Expr

    def __str__(self):
        return str(self.inner)


# Default thread stack sizes vary by platform:
# - Linux: 8 MB
# - macOS: 512 KB
# - Windows: 1 MB
# Just pick something comfortably smaller than the smallest for now.
MAX_STACK_ALLOCATION_SIZE = 1024 * 100


class MemoryPlanningState:
    def __init__(self):
        super().__init__()
        self.reuse_pool: Dict[
            ReuseKey, List[FreeIfNotReusedLine]
        ] = collections.defaultdict(list)
        self.total_allocated_buffer_size: int = 0

    def __contains__(self, key: ReuseKey) -> bool:
        return bool(self.reuse_pool.get(key, None))

    def pop(self, key: ReuseKey) -> "FreeIfNotReusedLine":
        item = self.reuse_pool[key].pop()
        assert not item.is_reused
        return item

    def push(self, key: ReuseKey, item: "FreeIfNotReusedLine") -> None:
        assert not item.is_reused
        self.reuse_pool[key].append(item)


class WrapperLine:
    pass


class IndentLine(WrapperLine):
    def codegen(self, code: IndentedBuffer) -> None:
        code.do_indent()


class UnindentLine(WrapperLine):
    def codegen(self, code: IndentedBuffer) -> None:
        code.do_unindent()


@dataclasses.dataclass
class EnterDeviceContextManagerLine(WrapperLine):
    device_idx: int
    last_seen_device_guard_index: Optional[int]

    def codegen(self, code: IndentedBuffer) -> None:
        if V.graph.cpp_wrapper:
            code.writeline("\n")
            if V.graph.aot_mode:
                # In AOT mode, we have a stream provided as a param. A stream is
                # associated with a device, so we never expect the device to change.
                # CUDAStreamGuard sets the stream and the device.
                if self.last_seen_device_guard_index is None:
                    if config.abi_compatible:
                        code.writeline(
                            "AOTICudaStreamGuard stream_guard(stream, this->device_idx_);"
                        )
                    else:
                        code.writeline(
                            "at::cuda::CUDAStreamGuard stream_guard("
                            + "at::cuda::getStreamFromExternal(stream, this->device_idx_));"
                        )
                else:
                    assert (
                        self.last_seen_device_guard_index == self.device_idx
                    ), "AOTInductor only supports running on one CUDA device"
            else:
                if self.last_seen_device_guard_index is None:
                    code.writeline(
                        f"at::cuda::CUDAGuard device_guard({self.device_idx});"
                    )
                else:
                    code.writeline(f"device_guard.set_index({self.device_idx});")
        else:
            # Note _DeviceGuard has less overhead than device, but only accepts
            # integers
            code.writeline(f"with {V.graph.device_ops.device_guard(self.device_idx)}:")
            code.do_indent()
            code.writeline(V.graph.device_ops.set_device(self.device_idx))


class ExitDeviceContextManagerLine(WrapperLine):
    def codegen(self, code: IndentedBuffer) -> None:
        if not V.graph.cpp_wrapper:
            code.do_unindent()


@dataclasses.dataclass
class MemoryPlanningLine(WrapperLine):
    wrapper: "WrapperCodeGen"

    def plan(self, state: MemoryPlanningState) -> "MemoryPlanningLine":
        """First pass to find reuse"""
        return self

    def codegen(self, code: IndentedBuffer) -> None:
        """Second pass to output code"""
        pass

    def __str__(self) -> str:
        """
        Emits a string representation that fits on one line.
        """
        args: List[str] = []
        for field in dataclasses.fields(self):
            if field.name == "wrapper":
                continue
            val = getattr(self, field.name)
            args.append(
                f"{field.name}={val.get_name() if field.type is ir.Buffer else val}"
            )
        return f"{type(self).__name__}({', '.join(args)})"


@dataclasses.dataclass
class AllocateLine(MemoryPlanningLine):
    node: ir.Buffer

    def plan(self, state: MemoryPlanningState) -> MemoryPlanningLine:
        if self.node.get_name() in V.graph.removed_buffers:
            return NullLine(self.wrapper)

        # try to reuse a recently freed buffer
        key = buffer_reuse_key(self.node)
        if config.allow_buffer_reuse and key in state:
            free_line = state.pop(key)
            free_line.is_reused = True
            return ReuseLine(self.wrapper, free_line.node, self.node)

        if self.node.get_device().type == "cpu":
            static_shape = self.wrapper.static_shape_for_buffer_or_none(self.node)
            if static_shape is not None:
                state.total_allocated_buffer_size += int(
                    functools.reduce(operator.mul, static_shape, 1)
                )

        return self

    def codegen(self, code: IndentedBuffer) -> None:
        assert self.node.get_name() not in V.graph.removed_buffers
        line = self.wrapper.make_buffer_allocation(self.node)
        code.writeline(line)


@dataclasses.dataclass
class FreeIfNotReusedLine(MemoryPlanningLine):
    node: ir.Buffer
    is_reused: bool = False

    def plan(self, state: MemoryPlanningState) -> MemoryPlanningLine:
        if isinstance(self.node.layout, (ir.AliasedLayout, ir.MultiOutputLayout)):
            return self
        assert not self.is_reused
        if self.node.get_name() in V.graph.removed_buffers:
            return NullLine(self.wrapper)
        if config.allow_buffer_reuse:
            state.push(buffer_reuse_key(self.node), self)
        return self

    def codegen(self, code: IndentedBuffer) -> None:
        assert self.node.get_name() not in V.graph.removed_buffers
        if not self.is_reused:
            code.writeline(self.wrapper.make_buffer_free(self.node))


@dataclasses.dataclass
class ReuseLine(MemoryPlanningLine):
    node: ir.Buffer
    reused_as: ir.Buffer
    delete_old: bool = True

    def plan(self, state: MemoryPlanningState) -> MemoryPlanningLine:
        if self.node.get_name() in V.graph.removed_buffers:
            assert self.reused_as.get_name() in V.graph.removed_buffers
            return NullLine(self.wrapper)
        assert self.reused_as.get_name() not in V.graph.removed_buffers
        return self

    def codegen(self, code: IndentedBuffer) -> None:
        assert self.node.get_name() not in V.graph.removed_buffers
        assert self.reused_as.get_name() not in V.graph.removed_buffers
        code.writeline(
            self.wrapper.make_buffer_reuse(self.node, self.reused_as, self.delete_old)
        )


class NullLine(MemoryPlanningLine):
    pass


BufferName = str


class WrapperCodeGen(CodeGen):
    """
    Generate outer wrapper in Python that calls the kernels.
    """

    def __init__(self):
        super().__init__()
        self._names_iter: Iterator[int] = count()
        self.header = IndentedBuffer()
        self.prefix = IndentedBuffer()
        self.suffix = IndentedBuffer()
        self.wrapper_call = IndentedBuffer()
        # If the generated source code is exactly the same, reuse the
        # pre-existing kernel for it
        self.src_to_kernel: Dict[str, str] = {}
        self.kernel_numel_expr: Set[str] = set()
        self.lines: List[Union[MemoryPlanningLine, LineContext]] = []
        self.declare = ""
        self.declare_maybe_reference = ""
        self.ending = ""
        self.open_bracket = "["
        self.closed_bracket = "]"
        self.comment = "#"
        self.namespace = ""
        self.none_str = "None"
        self.size = "size()"
        self.stride = "stride()"
        self.last_seen_device_guard_index: Optional[int] = None
        self.supports_intermediate_hooks = True
        self.expr_printer = pexpr
        self.user_defined_kernel_cache: Dict[Tuple[Any, ...], str] = {}
        self.unbacked_symbol_decls: Set[str] = set()  # str of sympy.Symbol
        self.allow_stack_allocation: Optional[bool] = None
        self.stack_allocated_buffers: Dict[BufferName, ir.Buffer] = {}
        self.computed_sizes: Set[sympy.Symbol] = set()

        self.write_header()
        self.write_prefix()

        if not V.graph.aot_mode:
            for name, hashed in V.graph.constant_reprs.items():
                # include a hash so our code cache puts different constants into different files
                self.write_constant(name, hashed)

        self.allocated: Set[BufferName] = set()
        self.freed: Set[BufferName] = set()

        # maps from reusing buffer to reused buffer
        self.reuses: Dict[BufferName, BufferName] = dict()

        self.write_get_raw_stream = functools.lru_cache(None)(  # type: ignore[assignment]
            self.write_get_raw_stream
        )

        @functools.lru_cache(None)
        def add_import_once(line: str) -> None:
            self.header.writeline(line)

        self.add_import_once = add_import_once
        self._metas: Dict[str, str] = {}
        self.multi_kernel_state = MultiKernelState()

    def write_constant(self, name: str, hashed: str) -> None:
        self.header.writeline(f"{name} = None  # {hashed}")

    def write_header(self) -> None:
        self.header.splice(
            f"""
                from ctypes import c_void_p, c_long
                import torch
                import math
                import random
                import os
                import tempfile
                from math import inf, nan
                from torch._inductor.hooks import run_intermediate_hooks
                from torch._inductor.utils import maybe_profile
                from torch._inductor.codegen.memory_planning import _align as align

                from torch import device, empty_strided
                from {codecache.__name__} import AsyncCompile
                from torch._inductor.select_algorithm import extern_kernels
                from torch._inductor.codegen.multi_kernel import MultiKernelCall

                aten = torch.ops.aten
                inductor_ops = torch.ops.inductor
                assert_size_stride = torch._C._dynamo.guards.assert_size_stride
                empty_strided_cpu = torch._C._dynamo.guards._empty_strided_cpu
                empty_strided_cuda = torch._C._dynamo.guards._empty_strided_cuda
                alloc_from_pool = torch.ops.inductor._alloc_from_pool
                reinterpret_tensor = torch.ops.inductor._reinterpret_tensor
                async_compile = AsyncCompile()

            """
        )

    @cache_on_self
    def write_triton_header_once(self) -> None:
        self.header.splice(
            """
            import triton
            import triton.language as tl
            from torch._inductor.triton_heuristics import grid, split_scan_grid, start_graph, end_graph
            {}
            """.format(
                V.graph.device_ops.import_get_raw_stream_as("get_raw_stream")
            )
        )

    def add_meta_once(self, meta: TritonMetaParams) -> str:
        meta = repr(meta)
        if meta not in self._metas:
            var = f"meta{len(self._metas)}"
            self._metas[meta] = var
            self.header.writeline(f"{var} = {meta}")
        return self._metas[meta]

    @cache_on_self
    def get_output_refs(self) -> List[str]:
        return [x.codegen_reference(self.wrapper_call) for x in V.graph.graph_outputs]

    def mark_output_type(self) -> None:
        return

    def codegen_input_size_asserts(self) -> None:
        for name, buf in V.graph.graph_inputs.items():
            if isinstance(buf, sympy.Expr):
                continue

            # comparing strides for 0 size tensor is tricky. Ignore them for now.
            if sympy_product(buf.get_size()) == 0:
                continue
            size = self.codegen_shape_tuple(buf.get_size())
            stride = self.codegen_shape_tuple(buf.get_stride())
            self.prefix.writeline(f"assert_size_stride({name}, {size}, {stride})")

    def codegen_input_nan_asserts(self) -> None:
        self.prefix.writeline("# make sure graph inputs are not nan/inf")
        for name, buf in V.graph.graph_inputs.items():
            if isinstance(buf, sympy.Expr):
                continue

            line = f"assert not {name}.isnan().any().item()"
            self.prefix.writeline(line)
            line = f"assert not {name}.isinf().any().item()"
            self.prefix.writeline(line)

    def write_prefix(self) -> None:
        self.prefix.splice(
            """

            async_compile.wait(globals())
            del async_compile

            def call(args):
            """
        )
        with self.prefix.indent():
            if config.triton.debug_sync_graph:
                self.prefix.writeline(V.graph.device_ops.synchronize())
            inp_len = len(V.graph.graph_inputs.keys())
            if inp_len != 0:
                lhs = f"{', '.join(V.graph.graph_inputs.keys())}{'' if inp_len != 1 else ','}"
                self.prefix.writeline(f"{lhs} = args")
                self.prefix.writeline("args.clear()")

            self.codegen_inputs(self.prefix, V.graph.graph_inputs)
            if config.size_asserts:
                self.codegen_input_size_asserts()
            if config.nan_asserts:
                self.codegen_input_nan_asserts()

    # this function (and below) takes a graph as input so
    # that stream caching happens per graph instance. this
    # is important for nested subgraph codegening.
    def write_get_raw_stream(self, device_idx: int, graph=None) -> str:
        self.write_triton_header_once()
        name = f"stream{device_idx}"
        self.writeline(f"{name} = get_raw_stream({device_idx})")
        return name

    def next_kernel_suffix(self) -> str:
        return f"{next(self._names_iter)}"

    def codegen_device_guard_enter(self, device_idx: int) -> None:
        self.writeline(
            EnterDeviceContextManagerLine(device_idx, self.last_seen_device_guard_index)
        )
        self.last_seen_device_guard_index = device_idx

    def codegen_device_guard_exit(self) -> None:
        self.writeline(ExitDeviceContextManagerLine())

    def generate_return(self, output_refs: List[str]) -> None:
        if output_refs:
            self.wrapper_call.writeline("return (" + ", ".join(output_refs) + ", )")
        else:
            self.wrapper_call.writeline("return ()")

    def generate_before_suffix(self, result: IndentedBuffer) -> None:
        return

    def generate_end(self, result: IndentedBuffer) -> None:
        return

    def generate_fallback_kernel(self, fallback_kernel, args):
        self.generate_extern_kernel_alloc(fallback_kernel, args)

    def generate_extern_kernel_alloc(self, extern_kernel, args):
        output_name = extern_kernel.get_name()
        origin_node = extern_kernel.get_origin_node()
        kernel_name = extern_kernel.get_kernel_name()
        ending = self.ending
        if config.memory_planning and "view_as_complex" in kernel_name:
            # view operation fallbacks cause issues since inductor
            # doesn't know the memory is still needed and might reuse it.
            ending = f".clone(){ending}"
        self.writeline(
            f"{self.declare}{output_name} = {kernel_name}({', '.join(args)}){ending}"
        )
        if (
            self.supports_intermediate_hooks
            and config.generate_intermediate_hooks
            and origin_node is not None
        ):
            counters["inductor"]["intermediate_hooks"] += 1
            self.writeline(
                f"run_intermediate_hooks({origin_node.name!r}, {output_name})"
            )

    def generate_extern_kernel_out(self, output_view, codegen_reference, args, kernel):
        if output_view:
            args.append(f"out={output_view.codegen_reference()}")
        else:
            args.append(f"out={codegen_reference}")
        self.writeline(f"{kernel}({', '.join(args)})")

    def generate_user_defined_triton_kernel(self, kernel_name, grid, configs, args):
        grid, code = user_defined_kernel_grid_fn_code(
            kernel_name, configs, grid, wrapper=self
        )
        # Must happen after free symbols are already codegened
        with self.prefix.indent():
            self.prefix.splice(code)

        stream_name = self.write_get_raw_stream(
            V.graph.scheduler.current_device.index, V.graph
        )
        self.writeline(
            f"{kernel_name}.run({', '.join(args)}, grid={grid}, stream={stream_name})"
        )

    def generate_scatter_fallback(
        self, output, inputs, kernel, python_kernel_name, src_is_tensor, reduce, kwargs
    ):
        line = f"{kernel}({','.join(map(str, inputs))}"
        if kernel == "aten.scatter_":
            if reduce:
                line += f", reduce={repr(reduce)}"
        else:
            line += ", ".join([""] + kwargs)
        line += f"){self.ending}"
        self.writeline(line)

    def generate_index_put_fallback(self, kernel, x, indices, values, accumulate):
        indices_str = f"{self.open_bracket}{', '.join(indices)}{self.closed_bracket}"
        args = [x, indices_str, values, accumulate]
        self.writeline(self.wrap_kernel_call(kernel, args))

    def generate_extern_kernel_alloc_and_find_schema_if_needed(
        self,
        name,
        kernel,
        codegen_args,
        cpp_op_schema,
        cpp_kernel_key,
        cpp_kernel_overload_name="",
        op_overload=None,
        raw_args=None,
        outputs=None,
    ):
        self.writeline(f"{name} = {kernel}({', '.join(codegen_args)})")

    def generate_inf_and_nan_checker(self, node):
        # TODO: Add check for python too.
        pass

    @dynamo_timed
    def generate(self, is_inference):
        if config.profile_bandwidth:
            self.write_triton_header_once()
        result = IndentedBuffer()
        result.splice(self.header)

        with contextlib.ExitStack() as stack:
            stack.enter_context(self.wrapper_call.indent())
            if config.profiler_mark_wrapper_call:
                self.generate_profiler_mark_wrapper_call(stack)
            if config.profile_bandwidth:
                self.generate_start_graph()

            # We disable planning during training because it presently increases peak memory consumption.
            if is_inference and config.memory_planning:
                self.memory_plan()
                # TODO: integrate memory planning & stack allocation?
                self.allow_stack_allocation = False
            else:
                self.memory_plan_reuse()

            for line in self.lines:
                if isinstance(line, WrapperLine):
                    line.codegen(self.wrapper_call)
                else:
                    self.wrapper_call.writeline(line)

            output_refs = self.get_output_refs()
            self.mark_output_type()
            if config.triton.debug_sync_graph:
                self.wrapper_call.writeline(V.graph.device_ops.synchronize())

            if config.profile_bandwidth:
                self.generate_end_graph()

            self.generate_return(output_refs)

        self.finalize_prefix()
        result.splice(self.prefix)

        with result.indent():
            result.splice(self.wrapper_call)

        self.generate_before_suffix(result)
        result.splice(self.suffix)

        self.generate_end(result)

        self.add_benchmark_harness(result)

        return result.getvaluewithlinemap()

    def memory_plan(self):
        from .memory_planning import MemoryPlanner

        self.lines = MemoryPlanner(self).plan(self.lines)

    def memory_plan_reuse(self):
        out_names = V.graph.get_output_names()

        while (
            self.lines
            and isinstance(self.lines[-1], MemoryPlanningLine)
            # TODO: this seems legit, NullLine has no node
            and self.lines[-1].node.name not in out_names  # type: ignore[attr-defined]
        ):
            # these lines will be pointless
            self.lines.pop()

        # codegen allocations in two passes
        planning_state = MemoryPlanningState()
        for i in range(len(self.lines)):
            line = self.lines[i]
            if isinstance(line, MemoryPlanningLine):
                self.lines[i] = line.plan(planning_state)

        self.allow_stack_allocation = (
            self.allow_stack_allocation is not False
            and config.allow_stack_allocation
            and planning_state.total_allocated_buffer_size <= MAX_STACK_ALLOCATION_SIZE
        )

    def codegen_input_size_var_decl(self, code: IndentedBuffer, name):
        code.writeline(f"{self.declare}{name}_size = {name}.{self.size}{self.ending}")

    def codegen_input_stride_var_decl(self, code: IndentedBuffer, name):
        code.writeline(
            f"{self.declare}{name}_stride = {name}.{self.stride}{self.ending}"
        )

    def codegen_inputs(
        self, code: IndentedBuffer, graph_inputs: Dict[str, ir.TensorBox]
    ):
        """Assign all symbolic shapes to locals"""

        @functools.lru_cache(None)
        def sizeof(name):
            self.codegen_input_size_var_decl(code, name)
            return f"{name}_size"

        @functools.lru_cache(None)
        def strideof(name):
            self.codegen_input_stride_var_decl(code, name)
            return f"{name}_stride"

        # Assign all symbolic shapes needed to local variables
        needed = V.graph.sizevars.free_symbols()

        def is_expr(x):
            return isinstance(x[1], sympy.Expr)

        graph_inputs_expr = list(filter(is_expr, graph_inputs.items()))
        graph_inputs_tensors = list(
            filter(lambda x: not is_expr(x), graph_inputs.items())
        )

        for name, shape in graph_inputs_expr:
            shape = V.graph.sizevars.simplify(shape)  # type: ignore[arg-type]
            if shape in needed:
                needed.remove(shape)  # type: ignore[arg-type]
                code.writeline(f"{self.declare}{shape} = {name}{self.ending}")

        for name, value in graph_inputs_tensors:
            shapes = value.get_size()
            for dim, shape in enumerate(shapes):
                shape = V.graph.sizevars.simplify(shape)  # type: ignore[arg-type]
                if shape in needed:
                    needed.remove(shape)  # type: ignore[arg-type]
                    code.writeline(
                        f"{self.declare}{shape} = {sizeof(name)}[{dim}]{self.ending}"
                    )

        for name, value in graph_inputs_tensors:
            shapes = value.get_stride()
            for dim, shape in enumerate(shapes):
                shape = V.graph.sizevars.simplify(shape)  # type: ignore[arg-type]
                if shape in needed:
                    needed.remove(shape)  # type: ignore[arg-type]
                    code.writeline(
                        f"{self.declare}{shape} = {strideof(name)}[{dim}]{self.ending}"
                    )

    def ensure_size_computed(self, sym: sympy.Symbol):
        if isinstance(sym, sympy.Symbol) and sym.name.startswith("ps"):
            if sym in self.computed_sizes:
                return
            self.computed_sizes.add(sym)
            expr = V.graph.sizevars.inv_precomputed_replacements[sym]
            self.writeline(
                f"{self.declare}{sym} = {self.expr_printer(expr)}{self.ending}"
            )

    def finalize_prefix(self):
        pass

    def codegen_python_sizevar(self, x: Expr) -> str:
        return pexpr(V.graph.sizevars.simplify(x))

    def codegen_sizevar(self, x: Expr) -> str:
        return self.codegen_python_sizevar(x)

    def codegen_tuple_access(self, basename: str, name: str, index: str) -> str:
        return f"{basename}[{index}]"

    def codegen_python_shape_tuple(self, shape: Tuple[Expr, ...]) -> str:
        parts = list(map(self.codegen_python_sizevar, shape))
        if len(parts) == 0:
            return "()"
        if len(parts) == 1:
            return f"({parts[0]}, )"
        return f"({', '.join(parts)})"

    def codegen_shape_tuple(self, shape: Tuple[Expr, ...]) -> str:
        return self.codegen_python_shape_tuple(shape)

    def codegen_alloc_from_pool(self, name, offset, dtype, shape, stride) -> str:
        return "alloc_from_pool({})".format(
            ", ".join(
                [
                    name,
                    pexpr(offset),  # bytes not numel
                    str(dtype),
                    self.codegen_shape_tuple(shape),
                    self.codegen_shape_tuple(stride),
                ]
            )
        )

    def codegen_reinterpret_view(self, data, size, stride, offset, writer) -> str:
        size = self.codegen_shape_tuple(size)
        stride = self.codegen_shape_tuple(stride)
        offset = self.codegen_sizevar(offset)
        return f"reinterpret_tensor({data.get_name()}, {size}, {stride}, {offset})"

    def codegen_device_copy(self, src, dst):
        self.writeline(f"{dst}.copy_({src})")

    def codegen_multi_output(self, name, value):
        self.writeline(f"{self.declare}{name} = {value}{self.ending}")

    def codegen_dynamic_scalar(self, node):
        (data,) = (t.codegen_reference() for t in node.inputs)
        if node.is_bool:
            self.writeline(f"{node.sym} = 1 if {data}.item() else 0")
        else:
            self.writeline(f"{node.sym} = {data}.item()")
        # No one should ever use this buffer, but for uniformity
        # define the variable and assign it None
        self.writeline(f"{node.get_name()} = None")

    def benchmark_compiled_module(self, output):
        def add_fake_input(name, shape, stride, device, dtype):
            output.writeline(
                f"{name} = rand_strided("
                f"{self.codegen_python_shape_tuple(shape)}, "
                f"{self.codegen_python_shape_tuple(stride)}, "
                f"device='{device}', dtype={dtype})"
            )

        def add_expr_input(name, val):
            output.writeline(f"{name} = {val}")

        output.writelines(
            ["", "", "def benchmark_compiled_module(times=10, repeat=10):"]
        )
        with output.indent():
            output.splice(
                """
                from torch._dynamo.testing import rand_strided
                from torch._inductor.utils import print_performance
                """,
                strip=True,
            )

            for name, value in V.graph.constants.items():
                # all the constants are global variables, that's why we need
                # these 'global var_name' lines
                output.writeline(f"global {name}")
                add_fake_input(
                    name, value.size(), value.stride(), value.device, value.dtype
                )

            for name, value in V.graph.graph_inputs.items():
                if isinstance(value, sympy.Symbol) and isinstance(
                    V.graph.sizevars.var_to_val.get(value, None), SingletonInt
                ):
                    # Inductor should only work with dense -> dense graph, and
                    # SingletonInts belong to metadata that should only live on
                    # the subclass.
                    continue
                if isinstance(value, sympy.Expr):  # Don't need to add symbolic
                    add_expr_input(name, V.graph.sizevars.size_hint(value))
                else:
                    shape = [V.graph.sizevars.size_hint(x) for x in value.get_size()]
                    stride = [V.graph.sizevars.size_hint(x) for x in value.get_stride()]
                    add_fake_input(
                        name, shape, stride, value.get_device(), value.get_dtype()
                    )

            call_str = f"call([{', '.join(V.graph.graph_inputs.keys())}])"
            output.writeline(f"fn = lambda: {call_str}")
            output.writeline("return print_performance(fn, times=times, repeat=repeat)")

    def add_benchmark_harness(self, output):
        """
        Append a benchmark harness to generated code for debugging
        """
        if not config.benchmark_harness:
            return

        self.benchmark_compiled_module(output)

        output.writelines(["", "", 'if __name__ == "__main__":'])
        with output.indent():
            output.writelines(
                [
                    "from torch._inductor.wrapper_benchmark import compiled_module_main",
                    f"compiled_module_main('{get_benchmark_name()}', benchmark_compiled_module)",
                ]
            )

    def define_kernel(
        self, name: str, kernel: str, metadata: Optional[str] = None, cuda=True
    ):
        metadata_comment = f"{metadata}\n" if metadata else ""
        self.header.splice(f"\n\n{metadata_comment}{name} = {kernel}")

    def define_user_defined_triton_kernel(self, kernel, configs, kwargs):
        original_name = kernel.__name__

        # Distinguish between different functions using function id
        cache_key = [id(kernel.fn)]
        for arg in kwargs.values():
            if isinstance(arg, (ir.Buffer, ir.ReinterpretView)):
                cache_key.append(arg.get_dtype())
            elif len(configs) > 0:
                # We need to key on non tensor arg only in autotune mode
                cache_key.append(arg)
        cache_key = tuple(cache_key)

        if cache_key in self.user_defined_kernel_cache:
            return self.user_defined_kernel_cache[cache_key]

        name = f"{original_name}_{len(self.user_defined_kernel_cache)}"
        # Add to the cache for the next use
        self.user_defined_kernel_cache[cache_key] = name

        compile_wrapper = IndentedBuffer()
        compile_wrapper.writeline(f"async_compile.triton({original_name!r}, '''")

        compile_wrapper.splice(
            """
            import triton
            import triton.language as tl
            from torch._inductor.utils import instance_descriptor
            from torch._inductor.triton_heuristics import user_autotune
            """,
            strip=True,
        )
        from .triton import TritonKernel

        if TritonKernel.gen_attr_descriptor_import():
            compile_wrapper.splice(TritonKernel.gen_attr_descriptor_import())
        compile_wrapper.newline()

        from .common import KernelArgType, SizeArg, TensorArg

        signature: List[KernelArgType] = []
        constants = {}
        non_constant_indices = []
        for idx, key in enumerate(kernel.arg_names):
            if key not in kwargs:
                continue
            arg = kwargs[key]
            if idx in kernel.constexprs:
                constants[key] = arg
            else:
                non_constant_indices.append(idx)
                if isinstance(arg, ir.Buffer):
                    signature.append(
                        TensorArg(
                            name=key,
                            buffer=arg.get_name(),
                            dtype=arg.get_dtype(),
                        )
                    )
                elif isinstance(arg, ir.ReinterpretView):
                    # for ReinterpretView we use the underlying
                    # buffer name and note the (possibly non-zero)
                    # offset relative to the underlying buffer
                    signature.append(
                        TensorArg(
                            name=key,
                            buffer=arg.data.get_name(),
                            dtype=arg.get_dtype(),
                            offset=arg.layout.offset,
                        )
                    )
                else:
                    signature.append(SizeArg(key, arg))
        index_dtype = "tl.int32"
        inductor_meta = {
            "kernel_name": name,
        }
        triton_meta = {
            "signature": signature_to_meta(
                signature, size_dtype=index_dtype, indices=non_constant_indices
            ),
            "device": V.graph.scheduler.current_device.index,
            "device_type": V.graph.scheduler.current_device.type,
            "constants": constants,
            "configs": [config_of(signature, indices=non_constant_indices)],
        }
        configs = [
            {
                "kwargs": config.kwargs,
                "num_warps": config.num_warps,
                "num_stages": config.num_stages,
            }
            for config in configs
        ]
        compile_wrapper.splice(
            f"""
            @user_autotune(
                configs={configs!r},
                inductor_meta={inductor_meta!r},
                triton_meta={triton_meta!r},
                filename=__file__,
                custom_kernel=True,
            )
            @triton.jit
            """
        )
        compile_wrapper.splice(kernel.src, strip=True)

        # Also include any possible kernel being called indirectly
        from triton import JITFunction

        symbols_included = {original_name}

        def traverse(cur_kernel):
            for symbol_name in cur_kernel.fn.__code__.co_names:
                if symbol_name in symbols_included:
                    continue
                if symbol_name in cur_kernel.fn.__globals__:
                    symbol = cur_kernel.fn.__globals__[symbol_name]
                    if isinstance(symbol, JITFunction):
                        compile_wrapper.newline()
                        compile_wrapper.writeline("@triton.jit")
                        compile_wrapper.splice(symbol.src, strip=True)
                        symbols_included.add(symbol_name)
                        traverse(symbol)
                    elif isinstance(symbol, (int, str, bool)):
                        compile_wrapper.newline()
                        compile_wrapper.writeline(f"{symbol_name} = {symbol!r}")
                        symbols_included.add(symbol_name)

        traverse(kernel)

<<<<<<< HEAD
        # set device_type for function AsyncCompile.triton
        compile_wrapper.writeline(
            f"''', device_str=\"{V.graph.scheduler.current_device.type}\")"
=======
        compile_wrapper.writeline(
            f"''', device_str='{V.graph.scheduler.current_device.type}')"
>>>>>>> 63ed2f23
        )
        _, lineno = inspect.getsourcelines(kernel.fn)
        srcfile = inspect.getsourcefile(kernel.fn)
        metadata = f"# Original path: {srcfile}:{lineno}"
        self.define_kernel(
            name,
            compile_wrapper.getvalue(),
            metadata,
        )
        return name

    def generate_numel_expr(self, kernel_name: str, tree):
        expr = f"{kernel_name}_{tree.prefix}numel"
        if expr not in self.kernel_numel_expr:
            self.kernel_numel_expr.add(expr)
            self.writeline(
                f"{self.declare}{expr} = {self.expr_printer(tree.numel)}{self.ending}"
            )
        else:
            self.writeline(f"{expr} = {self.expr_printer(tree.numel)}{self.ending}")
        # We can get symbolic expressions here, like s0*64
        # It is fine to have them here, but we need to handle them correctly as their own type
        # This is tricky to do, so we wrap in a custom type, distinct from scalars, but also from sympy*
        # scalars as well.
        # This is handled in `generate_args_decl` which has a correct comment of: TODO: only works for
        # constant now, need type info. I agree, this needs type info, and while this is not true type info
        # it suffices as a type hint for the purposes of producing the correct code for this type.
        return SymbolicCallArg(expr, tree.numel)

    def generate_workspace_allocation(self, nbytes, device, zero_fill):
        line = self.make_allocation(
            "workspace", device, torch.uint8, shape=(nbytes,), stride=(1,)
        )
        self.writeline(line)
        if zero_fill:
            self.writeline(f"workspace.zero_(){self.ending}")

    def wrap_kernel_call(self, name, call_args):
        return f"{name}({', '.join(call_args)}){self.ending}"

    def generate_profiler_mark_wrapper_call(self, stack):
        self.wrapper_call.writeline("from torch.profiler import record_function")
        self.wrapper_call.writeline(
            f"with record_function('graph_{V.graph.graph_id}_inductor_wrapper_call'):"
        )
        stack.enter_context(self.wrapper_call.indent())

    def generate_start_graph(self):
        self.wrapper_call.writeline("start_graph()")

    def generate_end_graph(self):
        self.wrapper_call.writeline("end_graph()")

    def generate_default_grid(self, name: str, grid_args: List[Any]):
        return grid_args

    def generate_kernel_call(
        self,
        name,
        call_args,
        grid=None,
        device_index=None,
        cuda=True,
        triton=True,
        arg_types=None,
        grid_fn: str = "grid",
    ):
        """
        Generates kernel call code.

        cuda: Defines whether the backend is GPU. Otherwise the backend is CPU.

        triton: Defines whether the GPU backend uses Triton for codegen.
                Otherwise it uses the CUDA language for codegen.
                Only valid when cuda == True.
        """
        if cuda:
            call_args_str = ", ".join(pexpr(item) for item in call_args)
            stream_name = self.write_get_raw_stream(
                V.graph.scheduler.current_device.index, V.graph
            )
            if triton:
                grid_str = ", ".join(pexpr(item) for item in grid)
                grid_str = f"{grid_fn}({grid_str})"
                self.writeline(
                    f"{name}.run({call_args_str}, grid={grid_str}, stream={stream_name})"
                )
            else:
                stream_ptr = f"c_void_p({stream_name})"
                self.writeline(f"{name}.{name}({call_args_str}, {stream_ptr})")
        else:
            self.writeline(self.wrap_kernel_call(name, call_args))

    def writeline(self, line):
        self.lines.append(line)

    def enter_context(self, ctx):
        self.lines.append(LineContext(ctx))

    def val_to_cpp_arg_str(self, type_, val, is_legacy_abi) -> str:
        raise NotImplementedError()

    def val_to_arg_str(self, s):
        if isinstance(s, SymTypes):
            return pexpr(sympy.expand(repr(s)))
        elif isinstance(s, sympy.Expr):
            return pexpr(s)
        elif isinstance(s, (tuple, list)):

            @dataclasses.dataclass
            class Shim:
                ref: Any

                def __repr__(self):
                    return self.ref

            return repr(type(s)(Shim(self.val_to_arg_str(a)) for a in s))
        elif isinstance(s, torch._ops.OpOverload):
            return _get_qualified_name(s)
        elif isinstance(s, (ir.Buffer, ReinterpretView)):
            return s.codegen_reference()
        else:
            return repr(s)

    # The following methods are for memory management
    def make_buffer_allocation(self, buffer):
        device = buffer.get_device()
        dtype = buffer.get_dtype()
        shape = tuple(buffer.get_size())
        stride = tuple(buffer.get_stride())
        return self.make_allocation(buffer.get_name(), device, dtype, shape, stride)

    def make_allocation(self, name, device, dtype, shape, stride):
        if device.type in ("cpu", "cuda"):
            # optimized path for faster allocations, saving ~2us versus the stuff below
            return (
                f"{name} = empty_strided_{device.type}("
                f"{self.codegen_shape_tuple(shape)}, "
                f"{self.codegen_shape_tuple(stride)}, "
                f"{dtype})"
            )
        # all other devices:
        return (
            f"{name} = empty_strided("
            f"{self.codegen_shape_tuple(shape)}, "
            f"{self.codegen_shape_tuple(stride)}, "
            f"device='{device.type}', dtype={dtype})"
        )

    def make_tensor_alias(self, new_name, old_name, comment=""):
        return f"{self.declare}{new_name} = {old_name}{self.ending}  {self.comment} {comment}"

    def make_buffer_free(self, buffer):
        return f"del {buffer.get_name()}"

    def make_free_by_names(self, names_to_del: List[str]):
        return f"del {', '.join(name for name in names_to_del)}"

    def codegen_exact_buffer_reuse(self, old_name: str, new_name: str, del_line: str):
        return f"{self.declare_maybe_reference}{new_name} = {old_name}{del_line}{self.ending}  {self.comment} reuse"

    def make_buffer_reuse(self, old, new, delete_old: bool):
        assert old.get_dtype() == new.get_dtype()
        old_name = old.get_name()
        new_name = new.get_name()
        del_line = ";"
        if old_name not in V.graph.get_output_names() and delete_old:
            del_line = f"; {self.make_buffer_free(old)}"

        if old.get_size() == new.get_size() and old.get_stride() == new.get_stride():
            if old_name in self.stack_allocated_buffers:
                self.stack_allocated_buffers[new_name] = new
            return self.codegen_exact_buffer_reuse(old_name, new_name, del_line)

        reinterpret_view = self.codegen_reinterpret_view(
            old, new.get_size(), new.get_stride(), 0, self.wrapper_call
        )
        if reinterpret_view in self.stack_allocated_buffers:
            self.stack_allocated_buffers[new_name] = new
        return f"{self.declare_maybe_reference}{new_name} = {reinterpret_view}{del_line}  {self.comment} reuse"

    def codegen_deferred_allocation(self, name, layout):
        self.writeline(
            DeferredLine(
                name,
                f"{self.declare_maybe_reference}{name} = {layout.view.codegen_reference()}{self.ending}  "
                f"{self.comment} alias",
            )
        )

    def codegen_allocation(self, buffer):
        assert (
            buffer.get_workspace_size() == 0
        ), "Only support zero workspace size for now!"

        name = buffer.get_name()

        if name in V.graph.removed_buffers or name in self.allocated:
            return
        self.allocated.add(name)
        if isinstance(
            buffer,
            (ir.ExternKernelAlloc, ir.MultiOutput),
        ):
            return

        layout = buffer.get_layout()
        if isinstance(layout, ir.MutationLayout):
            return
        if isinstance(layout, ir.AliasedLayout):
            assert isinstance(
                layout.view, ir.ReinterpretView
            ), f"unexpected {type(layout.view)}: {layout.view}"
            self.codegen_allocation(layout.view.data)
            self.codegen_deferred_allocation(name, layout)
            return

        self.writeline(AllocateLine(self, buffer))

    def codegen_free(self, buffer):
        assert (
            buffer.get_workspace_size() == 0
        ), "Only support zero workspace size for now!"

        name = buffer.get_name()

        # can be freed but not reused
        if isinstance(buffer, ir.InputBuffer):
            self.writeline(self.make_buffer_free(buffer))
            return

        if not self.can_reuse(buffer):
            return
        self.freed.add(name)

        self.writeline(FreeIfNotReusedLine(self, buffer))

    def can_reuse(self, input_buffer, output_buffer=None):
        name = input_buffer.get_name()
        if (
            name in V.graph.removed_buffers
            or name in V.graph.graph_inputs
            or name in V.graph.constants
            or name in V.graph.never_reuse_buffers
            or name in self.freed
        ):
            return False

        return True

    def did_reuse(self, buffer, reused_buffer):
        # Check whether a given buffer was reused by a possible reuser in the wrapper codegen
        # Can be consulted from inside ir codegen, e.g. to determine whether a copy is needed
        return (
            buffer.get_name() in self.reuses
            and self.reuses[buffer.get_name()] == reused_buffer.get_name()
        )

    def codegen_inplace_reuse(self, input_buffer, output_buffer):
        assert buffer_reuse_key(input_buffer) == buffer_reuse_key(output_buffer)
        self.codegen_allocation(input_buffer)
        self.freed.add(input_buffer.get_name())
        self.allocated.add(output_buffer.get_name())
        self.reuses[output_buffer.get_name()] = input_buffer.get_name()
        self.writeline(ReuseLine(self, input_buffer, output_buffer))

    def codegen_unbacked_symbol_decl(self, symbol):
        name = str(symbol)
        if name in self.unbacked_symbol_decls:
            return name
        else:
            # When in CppWrapperCodeGen, we should only generate the declaration once
            self.unbacked_symbol_decls.add(name)
            return self.declare + name

    def codegen_subgraph(self, subgraph, outer_inputs, outer_outputs):
        self.writeline(f"# subgraph: {subgraph.name}")
        for inner_input, outer_input in zip(subgraph.graph.graph_inputs, outer_inputs):
            self.writeline(f"{self.declare}{inner_input} = {outer_input}{self.ending}")
        parent_graph = V.graph
        with V.set_graph_handler(subgraph.graph):
            subgraph.graph.codegen_subgraph(
                parent_graph=parent_graph,
            )
        for inner_output, outer_output in zip(
            subgraph.graph.graph_outputs, outer_outputs
        ):
            self.writeline(
                f"{self.declare}{outer_output} = {inner_output.codegen_reference()}{self.ending}"
            )

    def codegen_conditional(self, conditional):
        name = conditional.get_name()
        outer_inputs = [buf.codegen_reference() for buf in conditional.operands]
        outer_outputs = [f"{name}[{i}]" for i in range(len(conditional.outputs))]

        # predefine the list of outer outputs before entering the conditional
        # TODO(aakhundov): make this work for C++ wrapper codegen (and ABI mode)
        self.writeline(f"{name} = [None] * {len(conditional.outputs)}")
        self.writeline(f"if {conditional.predicate.codegen_reference()}.item():")
        self.writeline(IndentLine())
        self.codegen_subgraph(conditional.true_subgraph, outer_inputs, outer_outputs)
        self.writeline(UnindentLine())
        self.writeline("else:")
        self.writeline(IndentLine())
        self.codegen_subgraph(conditional.false_subgraph, outer_inputs, outer_outputs)
        self.writeline(UnindentLine())

    @staticmethod
    def statically_known_int_or_none(x):
        try:
            val = V.graph._shape_env._maybe_evaluate_static(x)
            return int(x)
        except Exception:
            return None

    @staticmethod
    def statically_known_list_of_ints_or_none(lst):
        result = []
        for x in lst:
            num = WrapperCodeGen.statically_known_int_or_none(x)
            if num is None:
                return None
            result.append(num)
        return result

    @staticmethod
    def is_statically_known_list_of_ints(lst):
        return WrapperCodeGen.statically_known_list_of_ints_or_none(lst) is not None

    @staticmethod
    def static_shape_for_buffer_or_none(buffer):
        return WrapperCodeGen.statically_known_list_of_ints_or_none(buffer.get_size())

    @staticmethod
    def can_prove_buffer_has_static_shape(buffer):
        return WrapperCodeGen.static_shape_for_buffer_or_none(buffer) is not None<|MERGE_RESOLUTION|>--- conflicted
+++ resolved
@@ -1093,14 +1093,8 @@
 
         traverse(kernel)
 
-<<<<<<< HEAD
-        # set device_type for function AsyncCompile.triton
-        compile_wrapper.writeline(
-            f"''', device_str=\"{V.graph.scheduler.current_device.type}\")"
-=======
         compile_wrapper.writeline(
             f"''', device_str='{V.graph.scheduler.current_device.type}')"
->>>>>>> 63ed2f23
         )
         _, lineno = inspect.getsourcelines(kernel.fn)
         srcfile = inspect.getsourcefile(kernel.fn)
