from __future__ import annotations

import collections
import contextlib
import enum
import functools
import getpass
import inspect
import io
import itertools
import logging
import math
import operator
import os
import platform
import re
import shutil
import sys
import tempfile
import textwrap
import time
import unittest
from datetime import datetime
from io import StringIO
from typing import (
    Any,
    Callable,
    Dict,
    Generic,
    Iterable,
    List,
    NamedTuple,
    Optional,
    Protocol,
    Set,
    TypeVar,
    Union,
    ValuesView,
)
from unittest import mock

import sympy
from typing_extensions import Concatenate, ParamSpec

import torch
from torch._dynamo.device_interface import get_interface_for_device
from torch.autograd import DeviceType
from torch.autograd.profiler_util import EventList
from torch.utils._sympy.functions import CeilDiv, CleanDiv, FloorDiv, ModularIndexing
from . import config

log = logging.getLogger(__name__)

_T = TypeVar("_T")
VarRanges = Dict[sympy.Expr, sympy.Expr]


def do_bench_using_profiling(fn: Callable[[], Any], warmup=25, rep=100) -> float:
    """
    Returns benchmark results by examining torch profiler events.
    This could be more accurate as it doesn't count CPU side overhead.
    However, this also requires manually excluding irrelevant event, e.g.
    vectorized_elementwise_kernel which is used to fill L2 cache,
    various CUDA events, etc, so could also be fragile.
    """

    fn()
    torch.cuda.synchronize()
    cache = torch.empty(int(256e6 // 4), dtype=torch.int, device="cuda")

    # Estimate the runtime of the function
    start_event = torch.cuda.Event(enable_timing=True)
    end_event = torch.cuda.Event(enable_timing=True)
    start_event.record()
    for _ in range(5):
        cache.zero_()
        fn()
    end_event.record()
    torch.cuda.synchronize()
    estimate_ms = start_event.elapsed_time(end_event) / 5

    # compute number of warmup and repeat
    n_warmup = max(1, int(warmup / estimate_ms))
    n_repeat = max(1, int(rep / estimate_ms))

    # Warm-up
    for _ in range(n_warmup):
        fn()

    with torch.profiler.profile(
        activities=[
            torch.profiler.ProfilerActivity.CUDA,
        ]
    ) as p:
        # Benchmark
        for i in range(n_repeat):
            # we clear the L2 cache before each run
            cache.zero_()
            # record time of `fn`
            fn()
        # Record clocks
        torch.cuda.synchronize()

    log.debug("raw events")
    log.debug(p.key_averages().table(sort_by="self_cuda_time_total", row_limit=-1))

    filtered_events = EventList(
        [
            event
            for event in p.events()
            if event.device_type == DeviceType.CUDA and event.name != "Context Sync"
        ]
    )
    if len(filtered_events) % n_repeat != 0:
        raise RuntimeError(
            "Failed to divide all profiling events into #repeat groups. "
            "#CUDA events: %d, #repeats: %s",
            len(filtered_events),
            n_repeat,
        )
    num_event_per_group = len(filtered_events) / n_repeat
    actual_events = EventList(
        [
            event
            for i, event in enumerate(filtered_events)
            if i % num_event_per_group != 0
        ]
    )
    actual_events._build_tree()
    actual_events = actual_events.key_averages()

    log.debug("profiling time breakdown")
    log.debug(actual_events.table(row_limit=-1))

    res = sum(event.cuda_time_total for event in actual_events) / 1000.0 / n_repeat
    log.debug("profiling results: %s ms", res)
    return res


def do_bench(*args, **kwargs):
    @functools.lru_cache(None)
    def load_triton():
        try:
            # NB: Lazily load triton, as importing triton is slow
            # see https://github.com/openai/triton/issues/1599
            from triton.testing import do_bench as triton_do_bench
        except ImportError as exc:
            raise NotImplementedError("requires Triton") from exc

        # triton PR https://github.com/openai/triton/pull/1513 change the
        # quantile fields name from 'percentiles' to 'quantiles'
        # and change the default value from (0.5, 0.2, 0.8) to None.
        # This may break inductor since a caller expects a tuple may get a item.
        #
        # Add a wrapper to maintain the same behavior for inductor.
        # Maybe we should have own implementation of this function?
        return triton_do_bench, (
            "quantiles"
            if inspect.signature(triton_do_bench).parameters.get("quantiles")
            is not None
            else "percentiles"
        )

    triton_do_bench, quantile_field_name = load_triton()

    if quantile_field_name not in kwargs:
        kwargs[quantile_field_name] = (0.5, 0.2, 0.8)
    return triton_do_bench(*args, **kwargs)[0]


@functools.lru_cache(None)
def has_torchvision_roi_align() -> bool:
    try:
        from torchvision.ops import roi_align  # noqa: F401

        return roi_align is not None and hasattr(
            getattr(torch.ops, "torchvision", None), "roi_align"
        )
    except ImportError:
        return False


def conditional_product(*args):
    return functools.reduce(operator.mul, [x for x in args if x])


def decode_device(device: Union[Optional[torch.device], str]) -> torch.device:
    if device is None:
        return torch.tensor(0.0).device  # default device
    if isinstance(device, str):
        device = torch.device(device)
    if device.type != "cpu" and device.index is None:
        device_interface = get_interface_for_device(device.type)
        return torch.device(device.type, index=device_interface.Worker.current_device())
    return device


def sympy_product(it):
    return functools.reduce(operator.mul, it, sympy.Integer(1))


def sympy_dot(seq1, seq2):
    assert len(seq1) == len(seq2)
    return sympy.expand(sum(a * b for a, b in zip(seq1, seq2)))


def unique(it: Iterable[_T]) -> ValuesView[_T]:
    return {id(x): x for x in it}.values()


def ceildiv(
    numer: Union[int, sympy.Expr], denom: Union[int, sympy.Expr]
) -> Union[int, sympy.Expr]:
    if isinstance(numer, sympy.Expr) or isinstance(denom, sympy.Expr):
        return CeilDiv(numer, denom)
    # TODO: There is a bug in a call to this function, to repro:
    # python benchmarks/dynamo/huggingface.py --inductor -d cuda --accuracy
    # --amp --only YituTechConvBert --dynamic-shapes
    assert isinstance(numer, int) and isinstance(
        denom, int
    ), f"{numer}: {type(numer)}, {denom}: {type(denom)}"
    return -(numer // -denom)


def next_power_of_2(n: int) -> int:
    """Return the smallest power of 2 greater than or equal to n"""
    assert n <= 2**32, "32-bit only"
    n -= 1
    n |= n >> 1
    n |= n >> 2
    n |= n >> 4
    n |= n >> 8
    n |= n >> 16
    n += 1
    return n


def convert_shape_to_inductor(
    lst: Iterable[Union[int, torch.SymInt]]
) -> List[sympy.Expr]:
    """
    Gets the shape and stride of a tensor. For non-symbolic tensors, this is
    trivial. But for symbolic tensors, we need to map from SymIntNode into
    sympy.Expr.
    """
    return [
        i.node.expr if isinstance(i, torch.SymInt) else sympy.Integer(i) for i in lst
    ]


def convert_shape_to_symint(
    lst: Iterable[Union[int, sympy.Expr]]
) -> List[Union[int, torch.SymInt]]:
    """
    Takes a list of shapes from Inductor and converts them into symints (or just
    ints if all shapes are static).
    """
    from .virtualized import V

    return [
        i
        if isinstance(i, int)
        else int(i)
        if isinstance(i, sympy.Integer)
        else V.graph.sizevars.shape_env.create_symintnode(i, hint=None)
        for i in lst
    ]


def is_view(op: torch._ops.OpOverload):
    """
    Does this op overload have aliasing
    """
    assert isinstance(op, torch._ops.OpOverload)
    return any(a.alias_info is not None for a in op._schema.arguments)


def is_pointwise_use(use):
    if not use.op == "call_function":
        return False

    if not (
        isinstance(use.target, torch._ops.OpOverload) or use.target is operator.getitem
    ):
        return False

    if use.target is operator.getitem or is_view(use.target):
        return all(is_pointwise_use(u) for u in use.users)

    return torch.Tag.pointwise in use.target.tags


def gen_gm_and_inputs(target, args, kwargs):
    g = torch.fx.Graph()
    g_args = []
    a_args = []
    for n, arg in enumerate(args):
        if isinstance(arg, torch.Tensor):
            g_args.append(g.placeholder(f"arg{n}"))
            a_args.append(arg)
        else:
            g_args.append(arg)
    assert all(not isinstance(x, torch.Tensor) for x in kwargs.values())
    node = g.call_function(target, tuple(g_args), kwargs)
    if (
        len(target._schema.returns) == 1
        and str(target._schema.returns[0].type) == "Tensor"
    ):
        node = (node,)
    g.output(node)

    gm = torch.fx.GraphModule({}, g)
    return gm, a_args


def synchronize(device: str = "cuda"):
    if device == "cpu":
        return
    device_interface = get_interface_for_device(device)
    if device_interface.is_available():
        device_interface.synchronize()


def timed(
    model: Callable[..., Any], example_inputs, times: int = 1, device: str = "cuda"
) -> float:
    synchronize(device)
    torch.manual_seed(1337)
    t0 = time.perf_counter()
    for _ in range(times):
        result = model(*example_inputs)
        synchronize(device)
    t1 = time.perf_counter()
    # GC the result after timing
    assert result is not None  # type: ignore[possibly-undefined]
    return t1 - t0


def print_performance(
    fn, args=(), times=10, repeat=10, baseline=1.0, device: str = "cuda"
):
    timings = torch.tensor([timed(fn, args, times, device) for _ in range(repeat)])
    took = torch.median(timings) / times
    print(f"{took/baseline:.6f}")
    return took


def precompute_method(obj: Any, method: str):
    """Replace obj.method() with a new method that returns a precomputed constant."""
    result = getattr(obj, method)()
    setattr(obj, method, lambda: result)


def precompute_methods(obj: Any, methods: List[str]):
    """Replace methods with new methods that returns a precomputed constants."""
    for method in methods:
        precompute_method(obj, method)


def cmp(a, b) -> int:
    return int(a > b) - int(a < b)


def pad_listlike(x, size):
    if len(x) == 1:
        return type(x)([x[0]]) * size
    else:
        return x


# Used to ensure that iterating over a set is deterministic
def tuple_sorted(x):
    if len(x) == 0:
        return []

    def sort_func(elem):
        if isinstance(elem, str):
            return elem
        else:
            # We expect `elem` to be `scheduler.BaseSchedulerNode` type here,
            # but we are not able to do isinstance assert because of circular dependency
            return elem.get_name()

    return sorted(x, key=sort_func)


P = ParamSpec("P")
RV = TypeVar("RV", covariant=True)


class CachedMethod(Generic[P, RV], Protocol):
    @staticmethod
    def clear_cache(self) -> None:
        ...

    def __call__(self, *args: P.args, **kwargs: P.kwargs) -> RV:
        ...


# See https://github.com/python/mypy/issues/13222#issuecomment-1193073470 to understand the type signature
def cache_on_self(fn: Callable[Concatenate[Any, P], RV]) -> CachedMethod[P, RV]:
    key = f"__{fn.__name__}_cache"

    @functools.wraps(fn)
    def wrapper(self):
        if not hasattr(self, key):
            setattr(self, key, fn(self))
        return getattr(self, key)

    def clear_cache(self):
        if hasattr(self, key):
            delattr(self, key)

    wrapper.clear_cache = clear_cache  # type: ignore[attr-defined]
    return wrapper  # type: ignore[return-value]


def aggregate_origins(node_schedule):
    from . import ir

    if isinstance(node_schedule, list):
        return functools.reduce(
            operator.or_,
            [
                node.node.origins
                for node in node_schedule
                if hasattr(node, "node") and node.node
            ],
            set(),
        )
    elif isinstance(node_schedule, ir.ExternKernel):
        return node_schedule.origins
    else:
        return set()


def get_fused_kernel_name(node_schedule, descriptive_names):
    all_origins = aggregate_origins(node_schedule)
    if descriptive_names == "original_aten":
        # Bases the kernel name off of the top-level aten operator (i.e. pre-decompositions)
        sources = [
            origin.meta["original_aten"]._overloadpacket.__name__
            for origin in all_origins
            if origin.op == "call_function"
            and "original_aten" in origin.meta
            and origin.meta["original_aten"] is not None
        ]
        sources = sorted(set(sources))
    elif descriptive_names == "torch":
        # Bases the kernel name off of the top-level "torch" operator (i.e. post-dynamo graph)
        sources = []
        for origin in all_origins:
            if origin.op == "call_function" and "source_fn_stack" in origin.meta:
                source_fn = origin.meta["source_fn_stack"][-1]
                if isinstance(source_fn[1], str):
                    sources.append(source_fn[1])
                else:
                    sources.append(source_fn[1].__name__)
        sources = sorted(set(sources))
    elif descriptive_names == "inductor_node":
        sources = [
            origin.name for origin in all_origins if origin.op == "call_function"
        ]
    else:
        raise NotImplementedError
    sources = sources
    return "_".join(["fused"] + sources)


def get_kernel_metadata(node_schedule, wrapper):
    all_origins = aggregate_origins(node_schedule)
    inductor_nodes = [origin for origin in all_origins if origin.op == "call_function"]

    from_node_dict = collections.defaultdict(list)
    original_aten_dict = collections.defaultdict(list)
    for node in inductor_nodes:
        if "original_aten" in node.meta and node.meta["original_aten"] is not None:
            key = str(node.meta["original_aten"]._overloadpacket)
            original_aten_dict[key].append(node.name)
        if "from_node" in node.meta:
            key = node.meta["from_node"][0][0]
            from_node_dict[key].append(node.name)
    metadata = (
        f"{wrapper.comment} Source Nodes: [{', '.join(sorted(from_node_dict.keys()))}], "
        f"Original ATen: [{', '.join(sorted(original_aten_dict.keys()))}]"
    )
    # trace back to original node here
    detailed_metadata = []
    for original_node, nodes in sorted(from_node_dict.items()):
        detailed_metadata.append(
            f"{wrapper.comment} {original_node} => {', '.join(sorted(nodes))}"
        )
    return metadata, "\n".join(detailed_metadata)


def dominated_nodes(
    initial_queue: Iterable[torch.fx.Node], skip_filter=None
) -> Set[torch.fx.Node]:
    """Returns the set of nodes whose values depend on those within initial_queue"""
    initial_queue = list(initial_queue)
    dominated_set = set(initial_queue)

    while initial_queue:
        node = initial_queue.pop()
        for user in node.users:
            if skip_filter and skip_filter(user):
                continue
            if user not in dominated_set:
                dominated_set.add(user)
                initial_queue.append(user)

    return dominated_set


def gather_origins(args, kwargs):
    import itertools

    from . import ir

    def is_unrealized_node(n):
        if isinstance(n, ir.TensorBox):
            return is_unrealized_node(n.data)
        if isinstance(n, ir.StorageBox):
            return is_unrealized_node(n.data)
        return isinstance(n, ir.IRNode) and isinstance(n, ir.Pointwise)

    kwarg_origins = [val.origins for val in kwargs.values() if is_unrealized_node(val)]
    arg_origins = [arg.origins for arg in args if is_unrealized_node(arg)]
    return set(itertools.chain(*arg_origins, *kwarg_origins))


def sympy_str(expr: sympy.Expr) -> str:
    """
    Normal sympy str is very slow, this is a lot faster.  The result are
    somewhat worse, as it doesn't do as much simplification.  So don't
    use this for final codegen.
    """
    if isinstance(expr, sympy.Symbol):
        return expr.name
    if isinstance(expr, sympy.Add):
        return " + ".join(map(sympy_str, expr.args))
    if isinstance(expr, sympy.Mul):
        return " * ".join(map(sympy_str, expr.args))

    if isinstance(expr, (ModularIndexing, CleanDiv, FloorDiv)):
        return f"{expr.func.__name__}({', '.join(map(sympy_str, expr.args))})"
    return str(expr)


def sympy_index_symbol(name: str) -> sympy.Symbol:
    """
    Used to generate an integer-nonnegative symbol.
    """
    # This should never be used for creating shape/stride symbols, as those
    # should all be allocated before Inductor.
    assert name[0] != "s"
    # NOTE: shape symbols are positive (> 0), but index variables are only
    # non-negative (>= 0).
    return sympy.Symbol(name, integer=True, nonnegative=True)


def sympy_subs(expr: sympy.Expr, replacements: Dict[sympy.Expr, Any]) -> sympy.Expr:
    """
    When the passed replacement symbol v is a string, it is converted to a symbol with name v that
    have the same replaced expression integer and nonnegative properties.
    """

    def to_symbol(replaced, replacement):
        assert isinstance(replaced, sympy.Expr)
        if isinstance(replacement, str):
            return sympy.Symbol(
                replacement,
                integer=replaced.is_integer,  # type: ignore[attr-defined]
                nonnegative=replaced.is_nonnegative,  # type: ignore[attr-defined]
            )
        else:
            return replacement

    # xreplace is faster than subs, but is way more picky
    return sympy.sympify(expr).xreplace(
        {k: to_symbol(k, v) for k, v in replacements.items()}
    )


def free_symbol_startswith(index: sympy.Expr, prefix: str):
    return any(v.name.startswith(prefix) for v in index.free_symbols)  # type: ignore[attr-defined]


def free_symbol_has(index: sympy.Expr, pattern: str):
    return any(pattern in v.name for v in index.free_symbols)  # type: ignore[attr-defined]


def is_symbolic(a: Any) -> bool:
    return isinstance(a, torch.SymInt) or (
        isinstance(a, torch.Tensor)
        and any(is_symbolic(x) for x in itertools.chain(a.size(), a.stride()))
    )


def any_is_symbolic(*args: Any) -> bool:
    return any(is_symbolic(a) for a in args)


def has_incompatible_cudagraph_ops(gm):
    forbidden_set = {
        "aten._fused_moving_avg_obs_fq_helper.default",
        "aten._fused_moving_avg_obs_fq_helper_functional.default",
        "aten.multinomial.default",
        "fbgemm.dense_to_jagged.default",
        "fbgemm.jagged_to_padded_dense.default",
        "run_and_save_rng_state",
        "run_with_rng_state",
        "aten._local_scalar_dense",
    }
    if torch.are_deterministic_algorithms_enabled():
        forbidden_set.update(
            {
                "aten._unsafe_index_put.default",
                "aten.index_put.default",
                "aten.index_put_.default",
                "aten.scatter.src",
                "aten.scatter.reduce",
                "aten.scatter.value_reduce",
                "aten.scatter_add_",
                "aten.scatter_add.default",
                "aten.scatter_reduce.two",
                "aten.scatter_reduce_.two",
                "aten.scatter_reduce.two_out",
            }
        )
    for node in gm.graph.nodes:
        if str(node.target) in forbidden_set:
            return True
    return False


try:
    from triton.compiler.compiler import AttrsDescriptor as instance_descriptor
except ImportError:
    # To support older version of triton which does not have AttrsDescriptor
    # class
    instance_descriptor = collections.namedtuple(  # type: ignore[no-redef]
        "instance_descriptor",
        ["divisible_by_16", "equal_to_1", "ids_of_folded_args", "divisible_by_8"],
        defaults=[tuple(), tuple(), tuple(), tuple()],
    )


@functools.lru_cache(None)
def cache_dir() -> str:
    cache_dir = os.environ.get("TORCHINDUCTOR_CACHE_DIR")
    if cache_dir is None:
        sanitized_username = re.sub(r'[\\/:*?"<>|]', "_", getpass.getuser())
        cache_dir = os.path.join(
            tempfile.gettempdir(),
            "torchinductor_" + sanitized_username,
        )
    os.makedirs(cache_dir, exist_ok=True)
    return cache_dir


@contextlib.contextmanager
def fresh_inductor_cache(cache_entries=None):
    """
    Contextmanager that provides a clean tmp cachedir for inductor.

    Optionally, pass a dict as 'cache_entries' to get a list of filenames and sizes
    generated with this cache instance.
    """
    with tempfile.TemporaryDirectory() as inductor_cache_dir:
        with mock.patch.dict(
            os.environ, {"TORCHINDUCTOR_CACHE_DIR": inductor_cache_dir}
        ):
            triton_cache_dir = os.path.join(inductor_cache_dir, "triton")
            with mock.patch.dict(os.environ, {"TRITON_CACHE_DIR": triton_cache_dir}):
                yield
                if isinstance(cache_entries, dict):
                    assert len(cache_entries) == 0, "expected empty cache_entries dict"
                    if os.path.exists(triton_cache_dir):
                        files = os.listdir(triton_cache_dir)
                        cache_entries.update(
                            {
                                f: os.path.getsize(os.path.join(triton_cache_dir, f))
                                for f in files
                                if ".lock" not in f
                            }
                        )


def argsort(seq) -> List[int]:
    # preserve original order for equal strides
    getter = seq.__getitem__
    a_r = range(len(seq))
    return list(reversed(sorted(a_r, key=getter, reverse=True)))  # noqa: C413


@functools.lru_cache(8)
def get_dtype_size(dtype):
    return torch.empty((), dtype=dtype).element_size()


class LineContext(NamedTuple):
    context: Any


class IndentedBuffer:
    tabwidth = 4

    def __init__(self, initial_indent=0):
        self._lines = []
        self._indent = initial_indent

    def getvaluewithlinemap(self) -> tuple[str, list[tuple[int, LineContext]]]:
        buf = StringIO()
        p = 1
        linemap = []
        for line in self._lines:
            if isinstance(line, DeferredLineBase):
                line = line()
                if line is None:
                    continue
            elif isinstance(line, LineContext):
                linemap.append((p, line.context))
                continue
            assert isinstance(line, str)
            buf.write(line)
            buf.write("\n")
            p += 1 + line.count("\n")
        return buf.getvalue(), linemap

    def getvalue(self) -> str:
        v, _ = self.getvaluewithlinemap()
        return v

    def getrawvalue(self) -> str:
        buf = StringIO()
        for line in self._lines:
            if isinstance(line, DeferredLineBase):
                line = line()
                if line is None:
                    continue
            elif isinstance(line, LineContext):
                continue
            assert isinstance(line, str)
            # backslash implies line continuation
            if line.endswith("\\"):
                buf.write(line[:-1])
            else:
                buf.write(line)
                buf.write("\n")
        return buf.getvalue()

    def clear(self):
        self._lines.clear()

    def __bool__(self):
        return bool(self._lines)

    def prefix(self):
        return " " * (self._indent * self.tabwidth)

    def newline(self):
        self.writeline("\n")

    def writeline(self, line):
        if isinstance(line, LineContext):
            self._lines.append(line)
        elif isinstance(line, DeferredLineBase):
            self._lines.append(line.with_prefix(self.prefix()))
        elif line.strip():
            self._lines.append(f"{self.prefix()}{line}")
        else:
            self._lines.append("")

    def writelines(self, lines):
        for line in lines:
            self.writeline(line)

    def indent(self, offset=1):
        @contextlib.contextmanager
        def ctx():
            self._indent += offset
            try:
                yield
            finally:
                self._indent -= offset

        return ctx()

    def splice(self, other_code, strip=False):
        if isinstance(other_code, IndentedBuffer):
            dedent = float("inf")
            for line in other_code._lines:
                if not isinstance(line, LineContext) and line:
                    dedent = min(dedent, len(line) - len(line.lstrip()))
            if math.isinf(dedent):
                dedent = 0
            for line in other_code._lines:
                if isinstance(line, LineContext):
                    self._lines.append(line)
                else:
                    IndentedBuffer.writeline(self, line[int(dedent) :])
        else:
            other_code = textwrap.dedent(other_code)
            if strip:
                other_code = other_code.lstrip()
            if not other_code:
                return
            other_code = other_code.rstrip()
            for line in other_code.split("\n"):
                self.writeline(line)


class DeferredLineBase:
    """A line that can be 'unwritten' at a later time"""

    def __init__(self, line):
        if not line.strip():
            line = ""
        self.line = line

    def __call__(self) -> Optional[str]:
        """Returns either self.line or None to indicate the line has been 'unwritten'"""
        raise NotImplementedError()

    def _new_line(self, line: str) -> DeferredLineBase:
        """Returns a new deferred line with the same condition"""
        raise NotImplementedError()

    def with_prefix(self, prefix):
        return self._new_line(f"{prefix}{self.line}")

    def lstrip(self):
        return self._new_line(self.line.lstrip())

    def __getitem__(self, index):
        return self._new_line(self.line[index])

    def __bool__(self):
        return bool(self.line)

    def __len__(self):
        return len(self.line)


@functools.lru_cache(None)
def is_big_gpu(index):
    sms = torch.cuda.get_device_properties(index).multi_processor_count
    if sms < 80:  # V100
        log.warning("not enough SMs to use max_autotune_gemm mode")
        return False
    return True


def use_max_autotune() -> bool:
    return (
        config.max_autotune or config.max_autotune_gemm or config.search_autotune_cache
    )


def _use_template_for_cuda(layout, allowed_layout_dtypes: List[torch.dtype]) -> bool:
    return (
        use_max_autotune()
        and layout.device.type == "cuda"
        and layout.dtype in allowed_layout_dtypes
        and is_big_gpu(layout.device.index or 0)
    )


def _use_autotune_backend(backend: str) -> bool:
    return backend.upper() in [
        x.strip() for x in config.max_autotune_gemm_backends.upper().split(",")
    ]


def use_triton_template(layout, *, enable_int32=False):
    layout_dtypes = [torch.float16, torch.bfloat16, torch.float32]
    if enable_int32:
        layout_dtypes = [torch.float16, torch.bfloat16, torch.float32, torch.int32]
    return _use_template_for_cuda(layout, layout_dtypes) and _use_autotune_backend(
        "TRITON"
    )


<<<<<<< HEAD
def use_cutlass_template(layout, m, n, k):
    if m * n * k < config.cuda.cutlass_backend_min_gemm_size:
        return False
    from .codegen.cuda.cutlass_utils import try_import_cutlass, _DISABLE_CUTLASS_BACKEND
=======
def use_cutlass_template(layout):
    from .codegen.cuda.cutlass_utils import _DISABLE_CUTLASS_BACKEND, try_import_cutlass

>>>>>>> f00633f8
    if _DISABLE_CUTLASS_BACKEND:
        return False

    # Do not use cutlass template on ROCm
    if torch.version.hip:
        return False

    layout_dtypes = [torch.float16, torch.bfloat16, torch.float32]
    res = _use_template_for_cuda(layout, layout_dtypes) and _use_autotune_backend(
        "CUTLASS"
    )

    if res:
        if not try_import_cutlass():
            log.warning(
                "Failed to import CUTLASS lib. Please check whether "
                "_inductor.config.cuda.cutlass_dir is set correctly. "
                "Skipping CUTLASS backend for now."
            )
            return False
    return res


def use_aten_gemm_kernels():
    return not use_max_autotune() or _use_autotune_backend("ATEN")


class DebugDirManager:
    counter = itertools.count(0)
    prev_debug_name: str

    def __init__(self):
        self.id = next(DebugDirManager.counter)

    def __enter__(self):
        self.prev_debug_name = torch._dynamo.config.debug_dir_root
        self.new_name = f"{self.prev_debug_name}_tmp_{self.id}"
        torch._dynamo.config.debug_dir_root = self.new_name

    def __exit__(self, *args):
        shutil.rmtree(self.new_name)
        torch._dynamo.config.debug_dir_root = self.prev_debug_name


def run_and_get_code(fn, *args, **kwargs):
    from .graph import GraphLowering

    compile_to_module = GraphLowering.compile_to_module
    source_codes = []

    def patched_compile_to_module(self):
        mod = compile_to_module(self)
        with open(mod.__file__) as f:
            source_codes.append(f.read())
        return mod

    with mock.patch.object(
        GraphLowering, "compile_to_module", patched_compile_to_module
    ):
        torch._dynamo.reset()
        result = fn(*args, **kwargs)
    return result, source_codes


def run_and_get_triton_code(fn, *args, **kwargs):
    _, source_codes = run_and_get_code(fn, *args, **kwargs)
    # Can have two outputs if backwards was eagerly compiled
    assert (
        1 <= len(source_codes) <= 2
    ), f"expected one or two code outputs got {len(source_codes)}"
    return source_codes[0]


@contextlib.contextmanager
def override_lowering(aten_op, override_fn):
    """
    Override the lowering of aten_op with override_fn.
    The first argument of override_fn is the original lowering fn.
    """
    from torch._inductor import lowering

    orig_fn = lowering.lowerings[aten_op]
    try:
        lowering.lowerings[aten_op] = functools.partial(override_fn, orig_fn)
        yield
    finally:
        lowering.lowerings[aten_op] = orig_fn


def add_scheduler_init_hook(pre_fn, post_fn=None):
    """
    Add hook functions to be called at the beginning and end of Scheduler.__init__.
    Used for unit tests.
    """
    from torch._inductor.scheduler import Scheduler

    orig_fn = Scheduler.__init__

    def wrapper(scheduler, nodes):
        pre_fn(scheduler, nodes)
        out = orig_fn(scheduler, nodes)
        if post_fn:
            post_fn(scheduler, nodes)
        return out

    return unittest.mock.patch.object(Scheduler, "__init__", wrapper)


def developer_warning(msg):
    """
    Warnings that will be actionable for PyTorch developers, but not
    end users.  Allows us to easily disable them in stable releases but
    keep them on for nightly builds.
    """
    if config.developer_warnings:
        log.warning(msg)
    else:
        log.info(msg)


def get_num_bytes(*args: torch.Tensor, num_in_out_args: int = 0) -> int:
    """
    Return the total number of bytes the arguments of tensor type takes.

    For in/out args, tensor sizes are counted twice: once for reading and
    once for writing.

    The first num_in_out_args arguments are in out tensors.
    """
    return sum(
        arg.numel() * arg.element_size() * (1 + int(i < num_in_out_args))
        for i, arg in enumerate(args)
        if isinstance(arg, torch.Tensor)
    )


def create_bandwidth_info_str(ms, num_gb, gb_per_s, prefix="", suffix=""):
    info_str = f"{prefix}{ms:.3f}ms    \t{num_gb:.3f} GB \t {gb_per_s:7.2f}GB/s{suffix}"
    try:
        import colorama

        if ms > 0.012 and gb_per_s < 650:
            info_str = colorama.Fore.RED + info_str + colorama.Fore.RESET
    except ImportError:
        log.warning("Colorama is not installed. Install it if you want colored output")

    return info_str


def get_benchmark_name():
    """
    An experimental API used only when config.benchmark_kernel is true.

    The benchmark name is only available at codegen time. So we can not
    directly call it in benchmark_all_kernels which is run after codegen.

    The function assumes the argument after --only is the benchmark name.
    It works for torchbench.py/hugginface.py/timm_models.py. But for ad-hoc
    scripts, this function may return None.

    There are 2 flavors of --only argument we need handle:
    1. --only model_name
    2. --only=model_name
    """
    try:
        idx = sys.argv.index("--only")
        if (
            idx + 1 < len(sys.argv)
            and len(sys.argv[idx + 1]) > 0
            and sys.argv[idx + 1][0] != "-"
        ):
            return sys.argv[idx + 1]
    except ValueError:
        pass

    for arg in sys.argv:
        if arg.startswith("--only="):
            return arg[len("--only=") :]


def is_ones(items):
    return all(x == 1 for x in items)


def is_zeros(items):
    return all(x == 0 for x in items)


def is_cpu_device(inputs):
    return all(
        item.device == torch.device("cpu")
        for item in inputs
        if isinstance(item, torch.Tensor)
    )


def get_sympy_Expr_dtype(val: sympy.Expr) -> torch.dtype:
    assert isinstance(
        val, sympy.Expr
    ), "only support sympy.Expr as input to get_sympy_Expr_dtype"
    if val.is_integer:  # type: ignore[attr-defined]
        return torch.int64
    else:
        return torch.float64


@contextlib.contextmanager
def maybe_profile(should_profile, *args, **kwargs):
    if should_profile:
        with torch.profiler.profile(*args, **kwargs) as p:
            yield p
    else:
        yield


def triton_config_to_hashable(cfg):
    """
    Convert triton config to a tuple that can uniquely identify it. We can use
    the return value as a dictionary key.
    """
    items = sorted(cfg.kwargs.items())
    items.append(("num_warps", cfg.num_warps))
    items.append(("num_stages", cfg.num_stages))
    return tuple(items)


def parallel_num_threads():
    threads = config.cpp.threads
    if threads < 1:
        threads = torch.get_num_threads()
    return threads


HAS_COLORAMA = True
try:
    import colorama
except ImportError:
    HAS_COLORAMA = False


def _color_text(msg, color):
    if not HAS_COLORAMA:
        return msg

    return getattr(colorama.Fore, color.upper()) + msg + colorama.Fore.RESET


def green_text(msg):
    return _color_text(msg, "green")


def yellow_text(msg):
    return _color_text(msg, "yellow")


def red_text(msg):
    return _color_text(msg, "red")


def blue_text(msg):
    return _color_text(msg, "blue")


@functools.lru_cache(None)
def get_device_tflops(dtype):
    from triton.testing import get_max_simd_tflops, get_max_tensorcore_tflops

    assert dtype in (torch.float16, torch.bfloat16, torch.float32)

    if inspect.signature(get_max_simd_tflops).parameters.get("clock_rate"):
        # Triton API change in https://github.com/openai/triton/pull/2293
        from triton.testing import nvsmi

        sm_clock = nvsmi(["clocks.max.sm"])[0]
        if dtype in (torch.float16, torch.bfloat16):
            return get_max_tensorcore_tflops(dtype, sm_clock)

        if torch.backends.cuda.matmul.allow_tf32:
            return get_max_tensorcore_tflops(torch.float32, sm_clock)
        else:
            return get_max_simd_tflops(torch.float32, sm_clock)
    else:
        if dtype in (torch.float16, torch.bfloat16):
            return get_max_tensorcore_tflops(dtype)

        if torch.backends.cuda.matmul.allow_tf32:
            return get_max_tensorcore_tflops(torch.float32)
        else:
            return get_max_simd_tflops(torch.float32)


@functools.lru_cache(None)
def get_gpu_dram_gbps():
    from triton.testing import get_dram_gbps

    return get_dram_gbps()


def is_welford_reduction(reduction_type):
    return reduction_type.startswith("welford")


def reduction_num_outputs(reduction_type):
    return 3 if is_welford_reduction(reduction_type) else 1


def is_linux() -> bool:
    return platform.system() == "Linux"


def has_free_symbols(itr: Iterable[Any]):
    return any(isinstance(x, sympy.Expr) and not x.is_number for x in itr)


def is_dynamic(*args):
    from . import ir

    for t in args:
        if isinstance(t, ir.TensorBox):
            if has_free_symbols(t.data.get_size()) or (
                hasattr(t.data, "get_stride") and has_free_symbols(t.data.get_stride())
            ):
                return True
        elif isinstance(t, (ir.StorageBox, ir.BaseView, ir.ComputedBuffer)):
            assert hasattr(t, "get_size") and hasattr(t, "get_stride")
            if has_free_symbols(t.get_size()) or has_free_symbols(t.get_stride()):
                return True
        elif not isinstance(t, ir.IRNode):
            continue
        else:
            raise TypeError(f"unexpected type for is_dynamic {type(t)}")

    return False


# Placeholder strings used in triton codegen.
class Placeholder(enum.Enum):
    # The placeholder for the actual name of a triton kernel.
    # e.g. for "def triton_" it would be "triton_"
    KERNEL_NAME = "KERNEL_NAME"

    # The descriptive name of the triton kernel; when unique_kernel_names = False, this
    # placeholder will be replaced with a string with more information.
    DESCRIPTIVE_NAME = "DESCRIPTIVE_NAME"


def pass_execution_and_save(func, gm, msg):
    from .pattern_matcher import stable_topological_sort

    with tempfile.NamedTemporaryFile(
        mode="w",
        encoding="utf-8",
        delete=False,
    ) as f:
        before_io = io.StringIO()
        after_io = io.StringIO()
        print(f"Before:\n{gm.graph}", file=f)
        print(gm.graph, file=before_io)
        start_time = datetime.now()
        func(gm.graph)
        time_elapsed = datetime.now() - start_time
        # recompile graph
        stable_topological_sort(gm.graph)
        gm.graph.lint()
        gm.recompile()

        print(f"After:\n{gm.graph}", file=f)
        print(gm.graph, file=after_io)
        t = before_io.getvalue() == after_io.getvalue()
        log.info(
            "%s, save before/after graph to %s, graph before/after are the same = %s, time elapsed = %s",
            msg,
            f.name,
            t,
            time_elapsed,
        )<|MERGE_RESOLUTION|>--- conflicted
+++ resolved
@@ -882,16 +882,11 @@
     )
 
 
-<<<<<<< HEAD
 def use_cutlass_template(layout, m, n, k):
     if m * n * k < config.cuda.cutlass_backend_min_gemm_size:
         return False
-    from .codegen.cuda.cutlass_utils import try_import_cutlass, _DISABLE_CUTLASS_BACKEND
-=======
-def use_cutlass_template(layout):
     from .codegen.cuda.cutlass_utils import _DISABLE_CUTLASS_BACKEND, try_import_cutlass
 
->>>>>>> f00633f8
     if _DISABLE_CUTLASS_BACKEND:
         return False
 
