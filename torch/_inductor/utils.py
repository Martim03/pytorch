from __future__ import annotations

import collections
import contextlib
import enum
import functools
import getpass
import inspect
import itertools
import logging
import math
import operator
import os
import platform
import re
import shutil
import sys
import tempfile
import textwrap
import time
import unittest
from io import StringIO
from typing import (
    Any,
    Callable,
    Dict,
    Generic,
    Iterable,
    List,
    NamedTuple,
    Optional,
    Protocol,
    Set,
    TypeVar,
    Union,
    ValuesView,
)
from unittest import mock

import sympy
from typing_extensions import Concatenate, ParamSpec

import torch
from torch._dynamo.device_interface import get_interface_for_device
from torch.autograd import DeviceType
from torch.autograd.profiler_util import EventList
from torch.utils._sympy.functions import CeilDiv, CleanDiv, FloorDiv, ModularIndexing

from . import config

log = logging.getLogger(__name__)

_T = TypeVar("_T")
VarRanges = Dict[sympy.Expr, sympy.Expr]


def do_bench_using_profiling(fn: Callable[[], Any], warmup=25, rep=100) -> float:
    """
    Returns benchmark results by examining torch profiler events.
    This could be more accurate as it doesn't count CPU side overhead.
    However, this also requires manually excluding irrelevant event, e.g.
    vectorized_elementwise_kernel which is used to fill L2 cache,
    various CUDA events, etc, so could also be fragile.
    """

    fn()
    torch.cuda.synchronize()
    cache = torch.empty(int(256e6 // 4), dtype=torch.int, device="cuda")

    # Estimate the runtime of the function
    start_event = torch.cuda.Event(enable_timing=True)
    end_event = torch.cuda.Event(enable_timing=True)
    start_event.record()
    for _ in range(5):
        cache.zero_()
        fn()
    end_event.record()
    torch.cuda.synchronize()
    estimate_ms = start_event.elapsed_time(end_event) / 5

    # compute number of warmup and repeat
    n_warmup = max(1, int(warmup / estimate_ms))
    n_repeat = max(1, int(rep / estimate_ms))

    # Warm-up
    for _ in range(n_warmup):
        fn()

    with torch.profiler.profile(
        activities=[
            torch.profiler.ProfilerActivity.CUDA,
        ]
    ) as p:
        # Benchmark
        for i in range(n_repeat):
            # we clear the L2 cache before each run
            cache.zero_()
            # record time of `fn`
            fn()
        # Record clocks
        torch.cuda.synchronize()

    log.debug("raw events")
    log.debug(p.key_averages().table(sort_by="self_cuda_time_total", row_limit=-1))

    filtered_events = EventList(
        [
            event
            for event in p.events()
            if event.device_type == DeviceType.CUDA and event.name != "Context Sync"
        ]
    )
    if len(filtered_events) % n_repeat != 0:
        raise RuntimeError(
            "Failed to divide all profiling events into #repeat groups. "
            "#CUDA events: %d, #repeats: %s",
            len(filtered_events),
            n_repeat,
        )
    num_event_per_group = len(filtered_events) / n_repeat
    actual_events = EventList(
        [
            event
            for i, event in enumerate(filtered_events)
            if i % num_event_per_group != 0
        ]
    )
    actual_events._build_tree()
    actual_events = actual_events.key_averages()

    log.debug("profiling time breakdown")
    log.debug(actual_events.table(row_limit=-1))

    res = sum(event.cuda_time_total for event in actual_events) / 1000.0 / n_repeat
    log.debug("profiling results: %s ms", res)
    return res


def do_bench(*args, **kwargs):
    @functools.lru_cache(None)
    def load_triton():
        try:
            # NB: Lazily load triton, as importing triton is slow
            # see https://github.com/openai/triton/issues/1599
            from triton.testing import do_bench as triton_do_bench
        except ImportError as exc:
            raise NotImplementedError("requires Triton") from exc

        # triton PR https://github.com/openai/triton/pull/1513 change the
        # quantile fields name from 'percentiles' to 'quantiles'
        # and change the default value from (0.5, 0.2, 0.8) to None.
        # This may break inductor since a caller expects a tuple may get a item.
        #
        # Add a wrapper to maintain the same behavior for inductor.
        # Maybe we should have own implementation of this function?
        return triton_do_bench, (
            "quantiles"
            if inspect.signature(triton_do_bench).parameters.get("quantiles")
            is not None
            else "percentiles"
        )

    triton_do_bench, quantile_field_name = load_triton()

    if quantile_field_name not in kwargs:
        kwargs[quantile_field_name] = (0.5, 0.2, 0.8)
    return triton_do_bench(*args, **kwargs)[0]


@functools.lru_cache(None)
def has_torchvision_roi_align() -> bool:
    try:
        from torchvision.ops import roi_align  # noqa: F401

        return roi_align is not None and hasattr(
            getattr(torch.ops, "torchvision", None), "roi_align"
        )
    except ImportError:
        return False


def conditional_product(*args):
    return functools.reduce(operator.mul, [x for x in args if x])


def decode_device(device: Union[Optional[torch.device], str]) -> torch.device:
    if device is None:
        return torch.tensor(0.0).device  # default device
    if isinstance(device, str):
        device = torch.device(device)
    if device.type != "cpu" and device.index is None:
        device_interface = get_interface_for_device(device.type)
        return torch.device(device.type, index=device_interface.Worker.current_device())
    return device


def sympy_product(it):
    return functools.reduce(operator.mul, it, sympy.Integer(1))


def sympy_dot(seq1, seq2):
    assert len(seq1) == len(seq2)
    return sympy.expand(sum(a * b for a, b in zip(seq1, seq2)))


def unique(it: Iterable[_T]) -> ValuesView[_T]:
    return {id(x): x for x in it}.values()


def ceildiv(
    numer: Union[int, sympy.Expr], denom: Union[int, sympy.Expr]
) -> Union[int, sympy.Expr]:
    if isinstance(numer, sympy.Expr) or isinstance(denom, sympy.Expr):
        return CeilDiv(numer, denom)
    # TODO: There is a bug in a call to this function, to repro:
    # python benchmarks/dynamo/huggingface.py --inductor -d cuda --accuracy
    # --amp --only YituTechConvBert --dynamic-shapes
    assert isinstance(numer, int) and isinstance(
        denom, int
    ), f"{numer}: {type(numer)}, {denom}: {type(denom)}"
    return -(numer // -denom)


def next_power_of_2(n: int) -> int:
    """Return the smallest power of 2 greater than or equal to n"""
    assert n <= 2**32, "32-bit only"
    n -= 1
    n |= n >> 1
    n |= n >> 2
    n |= n >> 4
    n |= n >> 8
    n |= n >> 16
    n += 1
    return n


def convert_shape_to_inductor(
    lst: Iterable[Union[int, torch.SymInt]]
) -> List[sympy.Expr]:
    """
    Gets the shape and stride of a tensor. For non-symbolic tensors, this is
    trivial. But for symbolic tensors, we need to map from SymIntNode into
    sympy.Expr.
    """
    return [
        i.node.expr if isinstance(i, torch.SymInt) else sympy.Integer(i) for i in lst
    ]


def convert_shape_to_symint(
    lst: Iterable[Union[int, sympy.Expr]]
) -> List[Union[int, torch.SymInt]]:
    """
    Takes a list of shapes from Inductor and converts them into symints (or just
    ints if all shapes are static).
    """
    from .virtualized import V

    return [
        i
        if isinstance(i, int)
        else int(i)
        if isinstance(i, sympy.Integer)
        else V.graph.sizevars.shape_env.create_symintnode(i, hint=None)
        for i in lst
    ]


def is_view(op: torch._ops.OpOverload):
    """
    Does this op overload have aliasing
    """
    assert isinstance(op, torch._ops.OpOverload)
    return any(a.alias_info is not None for a in op._schema.arguments)


def is_pointwise_use(use):
    if not use.op == "call_function":
        return False

    if not (
        isinstance(use.target, torch._ops.OpOverload) or use.target is operator.getitem
    ):
        return False

    if use.target is operator.getitem or is_view(use.target):
        return all(is_pointwise_use(u) for u in use.users)

    return torch.Tag.pointwise in use.target.tags


def gen_gm_and_inputs(target, args, kwargs):
    g = torch.fx.Graph()
    g_args = []
    a_args = []
    for n, arg in enumerate(args):
        if isinstance(arg, torch.Tensor):
            g_args.append(g.placeholder(f"arg{n}"))
            a_args.append(arg)
        else:
            g_args.append(arg)
    assert all(not isinstance(x, torch.Tensor) for x in kwargs.values())
    node = g.call_function(target, tuple(g_args), kwargs)
    if (
        len(target._schema.returns) == 1
        and str(target._schema.returns[0].type) == "Tensor"
    ):
        node = (node,)
    g.output(node)

    gm = torch.fx.GraphModule({}, g)
    return gm, a_args


def synchronize(device: str = "cuda"):
    if device == "cpu":
        return
    device_interface = get_interface_for_device(device)
    if device_interface.is_available():
        device_interface.synchronize()


def timed(
    model: Callable[..., Any], example_inputs, times: int = 1, device: str = "cuda"
) -> float:
    synchronize(device)
    torch.manual_seed(1337)
    t0 = time.perf_counter()
    for _ in range(times):
        result = model(*example_inputs)
        synchronize(device)
    t1 = time.perf_counter()
    # GC the result after timing
    assert result is not None
    return t1 - t0


def print_performance(
    fn, args=(), times=10, repeat=10, baseline=1.0, device: str = "cuda"
):
    timings = torch.tensor([timed(fn, args, times, device) for _ in range(repeat)])
    took = torch.median(timings) / times
    print(f"{took/baseline:.6f}")
    return took


def precompute_method(obj: Any, method: str):
    """Replace obj.method() with a new method that returns a precomputed constant."""
    result = getattr(obj, method)()
    setattr(obj, method, lambda: result)


def precompute_methods(obj: Any, methods: List[str]):
    """Replace methods with new methods that returns a precomputed constants."""
    for method in methods:
        precompute_method(obj, method)


def cmp(a, b) -> int:
    return int(a > b) - int(a < b)


def pad_listlike(x, size):
    if len(x) == 1:
        return type(x)([x[0]]) * size
    else:
        return x


# Used to ensure that iterating over a set is deterministic
def tuple_sorted(x):
    if len(x) == 0:
        return []

    def sort_func(elem):
        if isinstance(elem, str):
            return elem
        else:
            # We expect `elem` to be `scheduler.BaseSchedulerNode` type here,
            # but we are not able to do isinstance assert because of circular dependency
            return elem.get_name()

    return sorted(x, key=sort_func)


P = ParamSpec("P")
RV = TypeVar("RV", covariant=True)


class CachedMethod(Generic[P, RV], Protocol):
    @staticmethod
    def clear_cache(self) -> None:
        ...

    def __call__(self, *args: P.args, **kwargs: P.kwargs) -> RV:
        ...


# See https://github.com/python/mypy/issues/13222#issuecomment-1193073470 to understand the type signature
def cache_on_self(fn: Callable[Concatenate[Any, P], RV]) -> CachedMethod[P, RV]:
    key = f"__{fn.__name__}_cache"

    @functools.wraps(fn)
    def wrapper(self):
        if not hasattr(self, key):
            setattr(self, key, fn(self))
        return getattr(self, key)

    def clear_cache(self):
        if hasattr(self, key):
            delattr(self, key)

    wrapper.clear_cache = clear_cache  # type: ignore[attr-defined]
    return wrapper  # type: ignore[return-value]


def aggregate_origins(node_schedule):
    from . import ir

    if isinstance(node_schedule, list):
        return functools.reduce(
            operator.or_,
            [
                node.node.origins
                for node in node_schedule
                if hasattr(node, "node") and node.node
            ],
            set(),
        )
    elif isinstance(node_schedule, ir.ExternKernel):
        return node_schedule.origins
    else:
        return set()


def get_fused_kernel_name(node_schedule, descriptive_names):
    all_origins = aggregate_origins(node_schedule)
    if descriptive_names == "original_aten":
        # Bases the kernel name off of the top-level aten operator (i.e. pre-decompositions)
        sources = [
            origin.meta["original_aten"]._overloadpacket.__name__
            for origin in all_origins
            if origin.op == "call_function"
            and "original_aten" in origin.meta
            and origin.meta["original_aten"] is not None
        ]
        sources = sorted(set(sources))
    elif descriptive_names == "torch":
        # Bases the kernel name off of the top-level "torch" operator (i.e. post-dynamo graph)
        sources = []
        for origin in all_origins:
            if origin.op == "call_function" and "source_fn_stack" in origin.meta:
                source_fn = origin.meta["source_fn_stack"][-1]
                if isinstance(source_fn[1], str):
                    sources.append(source_fn[1])
                else:
                    sources.append(source_fn[1].__name__)
        sources = sorted(set(sources))
    elif descriptive_names == "inductor_node":
        sources = [
            origin.name for origin in all_origins if origin.op == "call_function"
        ]
    else:
        raise NotImplementedError
    sources = sources
    return "_".join(["fused"] + sources)


def get_kernel_metadata(node_schedule, wrapper):
    all_origins = aggregate_origins(node_schedule)
    inductor_nodes = [origin for origin in all_origins if origin.op == "call_function"]

    from_node_dict = collections.defaultdict(list)
    original_aten_dict = collections.defaultdict(list)
    for node in inductor_nodes:
        if "original_aten" in node.meta and node.meta["original_aten"] is not None:
            key = str(node.meta["original_aten"]._overloadpacket)
            original_aten_dict[key].append(node.name)
        if "from_node" in node.meta:
            key = node.meta["from_node"][0][0]
            from_node_dict[key].append(node.name)
    metadata = (
        f"{wrapper.comment} Source Nodes: [{', '.join(sorted(from_node_dict.keys()))}], "
        f"Original ATen: [{', '.join(sorted(original_aten_dict.keys()))}]"
    )
    # trace back to original node here
    detailed_metadata = []
    for original_node, nodes in sorted(from_node_dict.items()):
        detailed_metadata.append(
            f"{wrapper.comment} {original_node} => {', '.join(sorted(nodes))}"
        )
    return metadata, "\n".join(detailed_metadata)


def dominated_nodes(
    initial_queue: Iterable[torch.fx.Node], skip_filter=None
) -> Set[torch.fx.Node]:
    """Returns the set of nodes whose values depend on those within initial_queue"""
    initial_queue = list(initial_queue)
    dominated_set = set(initial_queue)

    while initial_queue:
        node = initial_queue.pop()
        for user in node.users:
            if skip_filter and skip_filter(user):
                continue
            if user not in dominated_set:
                dominated_set.add(user)
                initial_queue.append(user)

    return dominated_set


def gather_origins(args, kwargs):
    import itertools

    from . import ir

    def is_unrealized_node(n):
        if isinstance(n, ir.TensorBox):
            return is_unrealized_node(n.data)
        if isinstance(n, ir.StorageBox):
            return is_unrealized_node(n.data)
        return isinstance(n, ir.IRNode) and isinstance(n, ir.Pointwise)

    kwarg_origins = [val.origins for val in kwargs.values() if is_unrealized_node(val)]
    arg_origins = [arg.origins for arg in args if is_unrealized_node(arg)]
    return set(itertools.chain(*arg_origins, *kwarg_origins))


def sympy_str(expr: sympy.Expr) -> str:
    """
    Normal sympy str is very slow, this is a lot faster.  The result are
    somewhat worse, as it doesn't do as much simplification.  So don't
    use this for final codegen.
    """
    if isinstance(expr, sympy.Symbol):
        return expr.name
    if isinstance(expr, sympy.Add):
        return " + ".join(map(sympy_str, expr.args))
    if isinstance(expr, sympy.Mul):
        return " * ".join(map(sympy_str, expr.args))

    if isinstance(expr, (ModularIndexing, CleanDiv, FloorDiv)):
        return f"{expr.func.__name__}({', '.join(map(sympy_str, expr.args))})"
    return str(expr)


def sympy_index_symbol(name: str) -> sympy.Symbol:
    """
    Used to generate an integer-nonnegative symbol.
    """
    # This should never be used for creating shape/stride symbols, as those
    # should all be allocated before Inductor.
    assert name[0] != "s"
    # NOTE: shape symbols are positive (> 0), but index variables are only
    # non-negative (>= 0).
    return sympy.Symbol(name, integer=True, nonnegative=True)


def sympy_subs(expr: sympy.Expr, replacements: Dict[sympy.Expr, Any]) -> sympy.Expr:
    """
    When the passed replacement symbol v is a string, it is converted to a symbol with name v that
    have the same replaced expression integer and nonnegative properties.
    """

    def to_symbol(replaced, replacement):
        assert isinstance(replaced, sympy.Expr)
        if isinstance(replacement, str):
            return sympy.Symbol(
                replacement,
                integer=replaced.is_integer,
                nonnegative=replaced.is_nonnegative,
            )
        else:
            return replacement

    # xreplace is faster than subs, but is way more picky
    return sympy.sympify(expr).xreplace(
        {k: to_symbol(k, v) for k, v in replacements.items()}
    )


def free_symbol_startswith(index: sympy.Expr, prefix: str):
    return any(v.name.startswith(prefix) for v in index.free_symbols)


def free_symbol_has(index: sympy.Expr, pattern: str):
    return any(pattern in v.name for v in index.free_symbols)


def is_symbolic(a: Any) -> bool:
    return isinstance(a, torch.SymInt) or (
        isinstance(a, torch.Tensor)
        and any(is_symbolic(x) for x in itertools.chain(a.size(), a.stride()))
    )


def any_is_symbolic(*args: Any) -> bool:
    return any(is_symbolic(a) for a in args)


def has_incompatible_cudagraph_ops(gm):
    forbidden_set = {
        "aten._fused_moving_avg_obs_fq_helper.default",
        "aten._fused_moving_avg_obs_fq_helper_functional.default",
        "aten.multinomial.default",
        "fbgemm.dense_to_jagged.default",
        "fbgemm.jagged_to_padded_dense.default",
        "run_and_save_rng_state",
        "run_with_rng_state",
        "aten._local_scalar_dense",
    }
    if torch.are_deterministic_algorithms_enabled():
        forbidden_set.update(
            {
                "aten._unsafe_index_put.default",
                "aten.index_put.default",
                "aten.index_put_.default",
                "aten.scatter.src",
                "aten.scatter.reduce",
                "aten.scatter.value_reduce",
                "aten.scatter_add_",
                "aten.scatter_add.default",
                "aten.scatter_reduce.two",
                "aten.scatter_reduce_.two",
                "aten.scatter_reduce.two_out",
            }
        )
    for node in gm.graph.nodes:
        if str(node.target) in forbidden_set:
            return True
    return False


try:
    from triton.compiler.compiler import AttrsDescriptor as instance_descriptor
except ImportError:
    # To support older version of triton which does not have AttrsDescriptor
    # class
    instance_descriptor = collections.namedtuple(  # type: ignore[no-redef]
        "instance_descriptor",
        ["divisible_by_16", "equal_to_1", "ids_of_folded_args", "divisible_by_8"],
        defaults=[tuple(), tuple(), tuple(), tuple()],
    )


@functools.lru_cache(None)
def cache_dir() -> str:
    cache_dir = os.environ.get("TORCHINDUCTOR_CACHE_DIR")
    if cache_dir is None:
        sanitized_username = re.sub(r'[\\/:*?"<>|]', "_", getpass.getuser())
        cache_dir = os.path.join(
            tempfile.gettempdir(),
            "torchinductor_" + sanitized_username,
        )
    os.makedirs(cache_dir, exist_ok=True)
    return cache_dir


@contextlib.contextmanager
def fresh_inductor_cache(cache_entries=None):
    """
    Contextmanager that provides a clean tmp cachedir for inductor.

    Optionally, pass a dict as 'cache_entries' to get a list of filenames and sizes
    generated with this cache instance.
    """
    with tempfile.TemporaryDirectory() as inductor_cache_dir:
        with mock.patch.dict(
            os.environ, {"TORCHINDUCTOR_CACHE_DIR": inductor_cache_dir}
        ):
            triton_cache_dir = os.path.join(inductor_cache_dir, "triton")
            with mock.patch.dict(os.environ, {"TRITON_CACHE_DIR": triton_cache_dir}):
                yield
                if isinstance(cache_entries, dict):
                    assert len(cache_entries) == 0, "expected empty cache_entries dict"
                    if os.path.exists(triton_cache_dir):
                        files = os.listdir(triton_cache_dir)
                        cache_entries.update(
                            {
                                f: os.path.getsize(os.path.join(triton_cache_dir, f))
                                for f in files
                                if ".lock" not in f
                            }
                        )


def argsort(seq) -> List[int]:
    # preserve original order for equal strides
    getter = seq.__getitem__
    a_r = range(len(seq))
    return list(reversed(sorted(a_r, key=getter, reverse=True)))  # noqa: C413


@functools.lru_cache(8)
def get_dtype_size(dtype):
    return torch.empty((), dtype=dtype).element_size()


class LineContext(NamedTuple):
    context: Any


class IndentedBuffer:
    tabwidth = 4

    def __init__(self, initial_indent=0):
        self._lines = []
        self._indent = initial_indent

    def getvaluewithlinemap(self) -> tuple[str, list[tuple[int, LineContext]]]:
        buf = StringIO()
        p = 1
        linemap = []
        for line in self._lines:
            if isinstance(line, DeferredLineBase):
                line = line()
                if line is None:
                    continue
            elif isinstance(line, LineContext):
                linemap.append((p, line.context))
                continue
            assert isinstance(line, str)
            buf.write(line)
            buf.write("\n")
            p += 1 + line.count("\n")
        return buf.getvalue(), linemap

    def getvalue(self) -> str:
        v, _ = self.getvaluewithlinemap()
        return v

    def getrawvalue(self) -> str:
        buf = StringIO()
        for line in self._lines:
            if isinstance(line, DeferredLineBase):
                line = line()
                if line is None:
                    continue
            elif isinstance(line, LineContext):
                continue
            assert isinstance(line, str)
            # backslash implies line continuation
            if line.endswith("\\"):
                buf.write(line[:-1])
            else:
                buf.write(line)
                buf.write("\n")
        return buf.getvalue()

    def clear(self):
        self._lines.clear()

    def __bool__(self):
        return bool(self._lines)

    def prefix(self):
        return " " * (self._indent * self.tabwidth)

    def newline(self):
        self.writeline("\n")

    def writeline(self, line):
        if isinstance(line, LineContext):
            self._lines.append(line)
        elif isinstance(line, DeferredLineBase):
            self._lines.append(line.with_prefix(self.prefix()))
        elif line.strip():
            self._lines.append(f"{self.prefix()}{line}")
        else:
            self._lines.append("")

    def writelines(self, lines):
        for line in lines:
            self.writeline(line)

    def indent(self, offset=1):
        @contextlib.contextmanager
        def ctx():
            self._indent += offset
            try:
                yield
            finally:
                self._indent -= offset

        return ctx()

    def splice(self, other_code, strip=False):
        if isinstance(other_code, IndentedBuffer):
            dedent = float("inf")
            for line in other_code._lines:
                if not isinstance(line, LineContext) and line:
                    dedent = min(dedent, len(line) - len(line.lstrip()))
            if math.isinf(dedent):
                dedent = 0
            for line in other_code._lines:
                if isinstance(line, LineContext):
                    self._lines.append(line)
                else:
                    IndentedBuffer.writeline(self, line[int(dedent) :])
        else:
            other_code = textwrap.dedent(other_code)
            if strip:
                other_code = other_code.lstrip()
            if not other_code:
                return
            other_code = other_code.rstrip()
            for line in other_code.split("\n"):
                self.writeline(line)


class DeferredLineBase:
    """A line that can be 'unwritten' at a later time"""

    def __init__(self, line):
        if not line.strip():
            line = ""
        self.line = line

    def __call__(self) -> Optional[str]:
        """Returns either self.line or None to indicate the line has been 'unwritten'"""
        raise NotImplementedError()

    def _new_line(self, line: str) -> DeferredLineBase:
        """Returns a new deferred line with the same condition"""
        raise NotImplementedError()

    def with_prefix(self, prefix):
        return self._new_line(f"{prefix}{self.line}")

    def lstrip(self):
        return self._new_line(self.line.lstrip())

    def __getitem__(self, index):
        return self._new_line(self.line[index])

    def __bool__(self):
        return bool(self.line)

    def __len__(self):
        return len(self.line)


@functools.lru_cache(None)
def is_big_gpu(index):
    sms = torch.cuda.get_device_properties(index).multi_processor_count
    if sms < 80:  # V100
        log.warning("not enough SMs to use max_autotune_gemm mode")
        return False
    return True


def use_max_autotune() -> bool:
    return (
        config.max_autotune or config.max_autotune_gemm or config.search_autotune_cache
    )


def _use_template_for_cuda(layout, allowed_layout_dtypes: List[torch.dtype]) -> bool:
    return (
        use_max_autotune()
        and layout.device.type == "cuda"
        and layout.dtype in allowed_layout_dtypes
        and is_big_gpu(layout.device.index or 0)
    )


def _use_autotune_backend(backend: str) -> bool:
    return backend.upper() in [
        x.strip() for x in config.max_autotune_gemm_backends.upper().split(",")
    ]


def use_triton_template(layout, *, enable_int32=False):
    layout_dtypes = [torch.float16, torch.bfloat16, torch.float32]
    if enable_int32:
        layout_dtypes = [torch.float16, torch.bfloat16, torch.float32, torch.int32]
    return _use_template_for_cuda(layout, layout_dtypes) and _use_autotune_backend(
        "TRITON"
    )


def use_cutlass_template(layout):
    from .codegen.cuda.cutlass_utils import try_import_cutlass

    # Do not use cutlass template on ROCm
    if torch.version.hip:
        return False

    layout_dtypes = [torch.float16, torch.bfloat16, torch.float32]
    res = _use_template_for_cuda(layout, layout_dtypes) and _use_autotune_backend(
        "CUTLASS"
    )

    if res:
        if not try_import_cutlass():
            log.warning(
                "Failed to import CUTLASS lib. Please check whether "
                "_inductor.config.cuda.cutlass_dir is set correctly. "
                "Skipping CUTLASS backend for now."
            )
            return False
    return res


def use_aten_gemm_kernels():
    return not use_max_autotune() or _use_autotune_backend("ATEN")


class DebugDirManager:
    counter = itertools.count(0)
    prev_debug_name: str

    def __init__(self):
        self.id = next(DebugDirManager.counter)

    def __enter__(self):
        self.prev_debug_name = torch._dynamo.config.debug_dir_root
        self.new_name = f"{self.prev_debug_name}_tmp_{self.id}"
        torch._dynamo.config.debug_dir_root = self.new_name

    def __exit__(self, *args):
        shutil.rmtree(self.new_name)
        torch._dynamo.config.debug_dir_root = self.prev_debug_name


def run_and_get_code(fn, *args, **kwargs):
    from .graph import GraphLowering

    compile_to_module = GraphLowering.compile_to_module
    source_codes = []

    def patched_compile_to_module(self):
        mod = compile_to_module(self)
        with open(mod.__file__) as f:
            source_codes.append(f.read())
        return mod

    with mock.patch.object(
        GraphLowering, "compile_to_module", patched_compile_to_module
    ):
        torch._dynamo.reset()
        result = fn(*args, **kwargs)
    return result, source_codes


def run_and_get_triton_code(fn, *args, **kwargs):
    _, source_codes = run_and_get_code(fn, *args, **kwargs)
    # Can have two outputs if backwards was eagerly compiled
    assert (
        1 <= len(source_codes) <= 2
    ), f"expected one or two code outputs got {len(source_codes)}"
    return source_codes[0]


@contextlib.contextmanager
def override_lowering(aten_op, override_fn):
    """
    Override the lowering of aten_op with override_fn.
    The first argument of override_fn is the original lowering fn.
    """
    from torch._inductor import lowering

    orig_fn = lowering.lowerings[aten_op]
    try:
        lowering.lowerings[aten_op] = functools.partial(override_fn, orig_fn)
        yield
    finally:
        lowering.lowerings[aten_op] = orig_fn


def add_scheduler_init_hook(pre_fn, post_fn=None):
    """
    Add hook functions to be called at the beginning and end of Scheduler.__init__.
    Used for unit tests.
    """
    from torch._inductor.scheduler import Scheduler

    orig_fn = Scheduler.__init__

    def wrapper(scheduler, nodes):
        pre_fn(scheduler, nodes)
        out = orig_fn(scheduler, nodes)
        if post_fn:
            post_fn(scheduler, nodes)
        return out

    return unittest.mock.patch.object(Scheduler, "__init__", wrapper)


def developer_warning(msg):
    """
    Warnings that will be actionable for PyTorch developers, but not
    end users.  Allows us to easily disable them in stable releases but
    keep them on for nightly builds.
    """
    if config.developer_warnings:
        log.warning(msg)
    else:
        log.info(msg)


def get_num_bytes(*args: torch.Tensor, num_in_out_args: int = 0) -> int:
    """
    Return the total number of bytes the arguments of tensor type takes.

    For in/out args, tensor sizes are counted twice: once for reading and
    once for writing.

    The first num_in_out_args arguments are in out tensors.
    """
    return sum(
        arg.numel() * arg.element_size() * (1 + int(i < num_in_out_args))
        for i, arg in enumerate(args)
        if isinstance(arg, torch.Tensor)
    )


def create_bandwidth_info_str(ms, num_gb, gb_per_s, prefix="", suffix=""):
    info_str = f"{prefix}{ms:.3f}ms    \t{num_gb:.3f} GB \t {gb_per_s:7.2f}GB/s{suffix}"
    try:
        import colorama

        if ms > 0.012 and gb_per_s < 650:
            info_str = colorama.Fore.RED + info_str + colorama.Fore.RESET
    except ImportError:
        log.warning("Colorama is not installed. Install it if you want colored output")

    return info_str


def get_benchmark_name():
    """
    An experimental API used only when config.benchmark_kernel is true.

    The benchmark name is only available at codegen time. So we can not
    directly call it in benchmark_all_kernels which is run after codegen.

    The function assumes the argument after --only is the benchmark name.
    It works for torchbench.py/hugginface.py/timm_models.py. But for ad-hoc
    scripts, this function may return None.

    There are 2 flavors of --only argument we need handle:
    1. --only model_name
    2. --only=model_name
    """
    try:
        idx = sys.argv.index("--only")
        if (
            idx + 1 < len(sys.argv)
            and len(sys.argv[idx + 1]) > 0
            and sys.argv[idx + 1][0] != "-"
        ):
            return sys.argv[idx + 1]
    except ValueError:
        pass

    for arg in sys.argv:
        if arg.startswith("--only="):
            return arg[len("--only=") :]


def is_ones(items):
    return all(x == 1 for x in items)


def is_zeros(items):
    return all(x == 0 for x in items)


def is_cpu_device(inputs):
    return all(
        item.device == torch.device("cpu")
        for item in inputs
        if isinstance(item, torch.Tensor)
    )


def get_sympy_Expr_dtype(val: sympy.Expr) -> torch.dtype:
    assert isinstance(
        val, sympy.Expr
    ), "only support sympy.Expr as input to get_sympy_Expr_dtype"
    if val.is_integer:
        return torch.int64
    else:
        return torch.float64


@contextlib.contextmanager
def maybe_profile(should_profile, *args, **kwargs):
    if should_profile:
        with torch.profiler.profile(*args, **kwargs) as p:
            yield p
    else:
        yield


def triton_config_to_hashable(cfg):
    """
    Convert triton config to a tuple that can uniquely identify it. We can use
    the return value as a dictionary key.
    """
    items = sorted(cfg.kwargs.items())
    items.append(("num_warps", cfg.num_warps))
    items.append(("num_stages", cfg.num_stages))
    return tuple(items)


def parallel_num_threads():
    threads = config.cpp.threads
    if threads < 1:
        threads = torch.get_num_threads()
    return threads


HAS_COLORAMA = True
try:
    import colorama
except ImportError:
    HAS_COLORAMA = False


def _color_text(msg, color):
    if not HAS_COLORAMA:
        return msg

    return getattr(colorama.Fore, color.upper()) + msg + colorama.Fore.RESET


def green_text(msg):
    return _color_text(msg, "green")


def yellow_text(msg):
    return _color_text(msg, "yellow")


def red_text(msg):
    return _color_text(msg, "red")


def blue_text(msg):
    return _color_text(msg, "blue")


@functools.lru_cache(None)
def get_device_tflops(dtype):
    from triton.testing import get_max_simd_tflops, get_max_tensorcore_tflops

    assert dtype in (torch.float16, torch.bfloat16, torch.float32)

    if inspect.signature(get_max_simd_tflops).parameters.get("clock_rate"):
        # Triton API change in https://github.com/openai/triton/pull/2293
<<<<<<< HEAD
        cur_sm_clock = torch.cuda.clock_rate()
=======
        from triton.testing import nvsmi

        sm_clock = nvsmi(["clocks.max.sm"])[0]
>>>>>>> 79c0f9d6
        if dtype in (torch.float16, torch.bfloat16):
            return get_max_tensorcore_tflops(dtype, sm_clock)

        if torch.backends.cuda.matmul.allow_tf32:
            return get_max_tensorcore_tflops(torch.float32, sm_clock)
        else:
            return get_max_simd_tflops(torch.float32, sm_clock)
    else:
        if dtype in (torch.float16, torch.bfloat16):
            return get_max_tensorcore_tflops(dtype)

        if torch.backends.cuda.matmul.allow_tf32:
            return get_max_tensorcore_tflops(torch.float32)
        else:
            return get_max_simd_tflops(torch.float32)


@functools.lru_cache(None)
def get_gpu_dram_gbps():
    from triton.testing import get_dram_gbps

    return get_dram_gbps()


def is_welford_reduction(reduction_type):
    return reduction_type.startswith("welford")


def reduction_num_outputs(reduction_type):
    return 3 if is_welford_reduction(reduction_type) else 1


def is_linux() -> bool:
    return platform.system() == "Linux"


def has_free_symbols(itr: Iterable[Any]):
    return any(isinstance(x, sympy.Expr) and not x.is_number for x in itr)


def is_dynamic(*args):
    from . import ir

    for t in args:
        if isinstance(t, ir.TensorBox):
            if has_free_symbols(t.data.get_size()) or (
                hasattr(t.data, "get_stride") and has_free_symbols(t.data.get_stride())
            ):
                return True
        elif isinstance(t, (ir.StorageBox, ir.BaseView, ir.ComputedBuffer)):
            assert hasattr(t, "get_size") and hasattr(t, "get_stride")
            if has_free_symbols(t.get_size()) or has_free_symbols(t.get_stride()):
                return True
        elif not isinstance(t, ir.IRNode):
            continue
        else:
            raise TypeError(f"unexpected type for is_dynamic {type(t)}")

    return False


# Placeholder strings used in triton codegen.
class Placeholder(enum.Enum):
    # The placeholder for the actual name of a triton kernel.
    # e.g. for "def triton_" it would be "triton_"
    KERNEL_NAME = "KERNEL_NAME"

    # The descriptive name of the triton kernel; when unique_kernel_names = False, this
    # placeholder will be replaced with a string with more information.
    DESCRIPTIVE_NAME = "DESCRIPTIVE_NAME"<|MERGE_RESOLUTION|>--- conflicted
+++ resolved
@@ -1144,6 +1144,13 @@
     return _color_text(msg, "blue")
 
 
+def _max_clock_rate(msg):
+    import pynvml
+
+    handle = torch.cuda._get_pynvml_handler(0)
+    return pynvml.nvmlDeviceGetMaxClockInfo(handle, 1)
+
+
 @functools.lru_cache(None)
 def get_device_tflops(dtype):
     from triton.testing import get_max_simd_tflops, get_max_tensorcore_tflops
@@ -1152,13 +1159,7 @@
 
     if inspect.signature(get_max_simd_tflops).parameters.get("clock_rate"):
         # Triton API change in https://github.com/openai/triton/pull/2293
-<<<<<<< HEAD
-        cur_sm_clock = torch.cuda.clock_rate()
-=======
-        from triton.testing import nvsmi
-
-        sm_clock = nvsmi(["clocks.max.sm"])[0]
->>>>>>> 79c0f9d6
+        cur_sm_clock = _max_clock_rate()
         if dtype in (torch.float16, torch.bfloat16):
             return get_max_tensorcore_tflops(dtype, sm_clock)
 
