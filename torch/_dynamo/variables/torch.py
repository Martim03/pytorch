--- conflicted
+++ resolved
@@ -41,15 +41,11 @@
 from .distributed import is_constant_pg_functions, is_from_local, ProcessGroupVariable
 from .higher_order_ops import TorchHigherOrderOperatorVariable
 from .lists import ListVariable, TupleVariable
-<<<<<<< HEAD
-from .tensor import TensorWithTFOverrideVariable
-=======
 from .torch_function import (
     can_dispatch_torch_function,
     dispatch_torch_function,
     TensorWithTFOverrideVariable,
 )
->>>>>>> 3c4581d6
 
 log = logging.getLogger(__name__)
 
@@ -414,36 +410,26 @@
                 )
             else:
                 unimplemented(f"torch.from_numpy(<{type(t)}>)")
-        elif len(args) > 0 and isinstance(args[0], TensorWithTFOverrideVariable):
-            # This code block implements inlining the __torch_function__
-            # override of a tensor.
-
-            tensor_with_tf_override = args[0]
-
-            # TODO(future PR): make this implement the full __torch_function__ API
-            # instead of assuming the relevant override is in the first argument.
-            args[0] = args[0].tensor_variable
-
-            unwrapped = TensorWithTFOverrideVariable.inline_torch_function_unwrapped(
-                tx,
-                self,
-                tensor_with_tf_override.orig_tensor_variable_source,
-                tensor_with_tf_override.subclass_torch_function__func,
-                tensor_with_tf_override.subclass_type,
-                options,
-                args,
-                kwargs,
-            )
-
+        elif can_dispatch_torch_function(tx, args, kwargs):
+            unwrapped = dispatch_torch_function(tx, self, args, kwargs)
             # The wrapping here follows the logic in
             # `torch.Tensor.__torch_function__`.
+            # TODO: This shouldn't be here as well, this should be traced in the base torch function
+            # impl
             if self.value in torch.overrides.get_default_nowrap_functions():
                 return unwrapped
-            return TensorWithTFOverrideVariable(
+
+            # TODO: It's not correct to always rewrap args[0]; with multiple subclasses the dispatch
+            # may be on the second or later argument. Fix this to respect what dispatch_torch_function says
+            # the dispatch should be.
+            # TODO: We also should not be rewrapping unconditionally, it's possible that
+            # the return value *MAY NOT* be a torch function override tensor.
+            # The solution here is to trace the base torch function impl
+            return TensorWithTFOverrideVariable.create(
+                tx,
                 unwrapped,
-                tensor_with_tf_override.orig_tensor_variable_source,
-                tensor_with_tf_override.subclass_torch_function__func,
-                tensor_with_tf_override.subclass_type,
+                args[0].torch_function_fn,
+                args[0].subclass_type,
             )
         elif self.value in [
             torch.amp.autocast_mode.autocast,
