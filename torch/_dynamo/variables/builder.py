--- conflicted
+++ resolved
@@ -1599,15 +1599,9 @@
 
     # We preserve the dynamism of inputs. For example, when users call
     # make_fx(torch.cond, tracing_mode="symbolic")(*args), inputs have SymInt sizes.
-<<<<<<< HEAD
-    from torch._prims_common import _is_singleton
-
-    if any(isinstance(s, SymInt) and not _is_singleton(s) for s in e.size()):
-=======
     from torch.fx.experimental.symbolic_shapes import is_singleton
 
     if any(isinstance(s, SymInt) and not is_singleton(s) for s in e.size()):
->>>>>>> 20e1e7c3
         return FreshCreateSymbolicPolicy(
             dynamic_sizes=[
                 DimDynamic.DYNAMIC if isinstance(s, SymInt) else DimDynamic.STATIC
