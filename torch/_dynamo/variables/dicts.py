import collections
import dataclasses
import functools
import inspect
<<<<<<< HEAD
=======
import sys
from types import MethodWrapperType
>>>>>>> afebc0fb
from typing import Dict, List, Optional

from .. import variables
from ..bytecode_transformation import (
    create_call_function,
    create_call_method,
    create_instruction,
)
from ..eval_frame import skip_code

from ..exc import unimplemented
<<<<<<< HEAD
from ..source import AttrSource
from ..utils import HashableTracker, is_hashable
from .base import VariableTracker
=======
from ..guards import GuardBuilder
from ..source import AttrSource, GetItemSource
from .base import MutableLocal, VariableTracker
>>>>>>> afebc0fb
from .constant import ConstantVariable


def is_hashable_python_var(x):
    # IMPORTANT: Keep me in sync with is_hashable!
    # Even better, we should have a map of functions connecting the two

    from torch import Tensor
    from ..allowed_functions import is_builtin_callable

    return (
        variables.ConstantVariable.is_literal(x)
        or isinstance(x, (Tensor, MethodWrapperType))
        or is_builtin_callable(x)
    )


def is_hashable(x):
    # IMPORTANT: Keep me in sync with is_hashable_python_var!
    # Even better, we should have a map of functions connecting the two

    if isinstance(x, variables.TensorVariable):
        # Tensors are hashable if they have an example_value (a fake tensor)
        # Most VT's should have one.
        # It'd be nice if at some point we could assert that they all have one
        return x.as_proxy().node.meta.get("example_value") is not None
    else:
        return isinstance(
            x,
            (
                variables.BuiltinVariable,
                variables.ConstantVariable,
                variables.EnumVariable,
                variables.MethodWrapperVariable,
            ),
        )


class ConstDictVariable(VariableTracker):
    class _HashableTracker:
        """
        Auxiliary opaque internal class that wraps a VariableTracker and makes it hashable
        This should not be seen or touched by anything outside of ConstDictVariable and its kids
        """

        def __init__(self, vt):
            assert is_hashable(vt), type(vt)
            self.vt = vt

        @property
        def underlying_value(self):
            if isinstance(self.vt, variables.TensorVariable):
                x = self.vt.as_proxy().node
            else:
                x = self.vt.as_python_constant()
            return x

        def __hash__(self):
            return hash(self.underlying_value)

        def __eq__(self, other: object) -> bool:
            return (
                isinstance(other, ConstDictVariable._HashableTracker)
                and self.underlying_value == other.underlying_value
            )

    def __init__(self, items, user_cls=dict, recursively_contains=None, **kwargs):
        super().__init__(recursively_contains=recursively_contains, **kwargs)

        assert all(
            isinstance(x, self._HashableTracker) and isinstance(v, VariableTracker)
            for x, v in items.items()
        )
        self.guards.update(VariableTracker.propagate(items.values())["guards"])
        self.items = items
        self.user_cls = user_cls

    @classmethod
    def create(
        cls, items: Dict[VariableTracker, VariableTracker], user_cls=dict, **kwargs
    ):
        assert all(
            isinstance(x, VariableTracker) and isinstance(v, VariableTracker)
            for x, v in items.items()
        )

        items_wrapped = {
            ConstDictVariable._HashableTracker(x): v for x, v in items.items()
        }
        return cls(items_wrapped, user_cls, **kwargs)

    def as_proxy(self):
        return {k.vt.as_proxy(): v.as_proxy() for k, v in self.items.items()}

    def as_python_constant(self):
        return {
            k.vt.as_python_constant(): v.as_python_constant()
            for k, v in self.items.items()
        }

    def python_type(self):
        return self.user_cls

    def reconstruct(self, codegen):
        # instructions to load collections.OrderedDict if necessary
        if self.user_cls is collections.OrderedDict:
            codegen.extend_output(
                [
                    codegen.create_load_python_module(collections, True),
                    codegen.create_load_attr("OrderedDict"),
                ]
            )
        # instructions to build the dict keys and values
        for key, value in self.items.items():
            codegen(key.vt)
            codegen(value)
        # BUILD_MAP and calling collections.OrderedDict if necessary
        if self.user_cls is collections.OrderedDict:
            return [
                create_instruction("BUILD_MAP", arg=len(self.items)),
                *create_call_function(1, False),
            ]
        # BUILD_MAP only if user_cls is dict
        else:
            return [create_instruction("BUILD_MAP", arg=len(self.items))]

    def getitem_const(self, arg: VariableTracker):
        key = self._HashableTracker(arg)
        return self.items[key].add_options(self, arg)

    def call_method(
        self,
        tx,
        name,
        args: "List[VariableTracker]",
        kwargs: "Dict[str, VariableTracker]",
    ) -> "VariableTracker":
        from . import ConstantVariable, TupleVariable

        options = VariableTracker.propagate(self, args, kwargs.values())
        val = self.items

        arg_hashable = args and is_hashable(args[0])

        if name == "__getitem__":
            return self.getitem_const(args[0])

        elif name == "items":
            assert not (args or kwargs)
            items = [TupleVariable([k.vt, v], **options) for k, v in self.items.items()]
            return TupleVariable(items, **options)
        elif name == "keys":
            assert not (args or kwargs)
            return DictKeys(self, **options)
        elif name == "values":
            assert not (args or kwargs)
            return DictValues(self, **options)
        elif name == "__len__":
            assert not (args or kwargs)
            return ConstantVariable.create(len(self.items), **options)
        elif name == "__setitem__" and arg_hashable and self.mutable_local:
            assert not kwargs and len(args) == 2
            k = self._HashableTracker(args[0])

            newval = collections.OrderedDict(val)
            newval[k] = args[1]

            new_rec_contains = self.recursively_contains.union(
                args[1].recursively_contains
            )
            if args[1].mutable_local is not None:
                new_rec_contains.add(args[1].mutable_local)

            return tx.replace_all(
                self,
                self.modifed(newval, new_rec_contains, **options),
            )
        elif (
            name in ("pop", "get")
            and arg_hashable
            and self._HashableTracker(args[0]) not in self.items
            and len(args) == 2
        ):
            # missing item, return the default value
            return args[1].add_options(options)
        elif name == "pop" and arg_hashable and self.mutable_local:
            newval = collections.OrderedDict(val)
            result = newval.pop(self._HashableTracker(args[0]))
            tx.replace_all(self, self.modifed(newval, None, **options))
            return result.add_options(options)
        elif (
            name == "update"
            and args
            and isinstance(args[0], ConstDictVariable)
            and self.mutable_local
        ):
            newval = collections.OrderedDict(val)
            newval.update(args[0].items)
            new_rec_contains = self.recursively_contains.union(
                args[0].recursively_contains
            )
            result = self.modifed(
                newval, recursively_contains=new_rec_contains, **options
            )
            return tx.replace_all(self, result)
        elif (
            name in ("get", "__getattr__")
            and arg_hashable
            and self._HashableTracker(args[0]) in self.items
        ):
            result = self.items[self._HashableTracker(args[0])]
            return result.add_options(options)
        elif name == "__contains__" and args:
            return ConstantVariable.create(
                arg_hashable and self._HashableTracker(args[0]) in self.items,
                **options,
            )
        else:
            return super().call_method(tx, name, args, kwargs)

    def modifed(self, items, recursively_contains, **options):
        """a copy of self with different items"""
        return self.clone(
            items=items, recursively_contains=recursively_contains, **options
        )

    def unpack_var_sequence(self, tx):
        return [x.vt for x in self.items.keys()]

    @staticmethod
    def _make_const_key(k):
        return ConstDictVariable._HashableTracker(variables.ConstantVariable.create(k))


class DefaultDictVariable(ConstDictVariable):
    def __init__(self, items, user_cls, default_factory=None, **kwargs):
        super().__init__(items, user_cls, **kwargs)
        assert user_cls is collections.defaultdict
        self.default_factory = default_factory

    def is_python_constant(self):
        # Return false for unsupported defaults. This ensures that a bad handler
        # path is not taken in BuiltinVariable for getitem.
        if self.default_factory not in [list, tuple, dict] and not self.items:
            return False
        return super().is_python_constant()

    @staticmethod
    def is_supported_arg(arg):
        if isinstance(arg, variables.BuiltinVariable):
            return arg.fn in [list, tuple, dict]
        else:
            return isinstance(arg, variables.functions.BaseUserFunctionVariable)

    def call_method(
        self,
        tx,
        name,
        args: "List[VariableTracker]",
        kwargs: "Dict[str, VariableTracker]",
    ) -> "VariableTracker":
        options = VariableTracker.propagate(self, args, kwargs.values())

        if name == "__getitem__":
            k = self._HashableTracker(args[0])

            if k in self.items:
                return self.getitem_const(args[0])
            else:
                if self.default_factory is None:
                    raise KeyError(f"{k}")
                else:
                    new_val = collections.OrderedDict(self.items)
                    default_var = self.default_factory.call_function(tx, [], {})
                    new_val[k] = default_var
                    new_rec_contains = self.recursively_contains.union(
                        default_var.recursively_contains
                    )
                    if default_var.mutable_local is not None:
                        new_rec_contains.add(default_var.mutable_local)
                    tx.replace_all(
                        self, self.modifed(new_val, new_rec_contains, **options)
                    )
                    return default_var
        else:
            return super().call_method(tx, name, args, kwargs)


class SetVariable(ConstDictVariable):
    """We model a sets as dictonary with None values"""

    def __init__(
        self,
        items,
        recursively_contains=None,
        regen_guards=True,
        **kwargs,
    ):
        if "user_cls" in kwargs:
            assert kwargs["user_cls"] is dict
        else:
            kwargs = dict(user_cls=dict, **kwargs)

        items = dict.fromkeys(items, SetVariable._default_value())
        super().__init__(items, recursively_contains=recursively_contains, **kwargs)

    @property
    def set_items(self):
        return set(self.items.keys())

    @staticmethod
    def _default_value():
        # Variable to fill in he keys of the dictinary
        return ConstantVariable.create(None)

    def as_proxy(self):
        return {k.vt.as_proxy() for k in self.set_items}

    def python_type(self):
        return set

    def as_python_constant(self):
        return {k.vt.as_python_constant() for k in self.set_items}

    def reconstruct(self, codegen):
        codegen.foreach([x.vt for x in self.set_items])
        return [create_instruction("BUILD_SET", arg=len(self.set_items))]

    def call_method(
        self,
        tx,
        name,
        args: List[VariableTracker],
        kwargs: Dict[str, VariableTracker],
    ) -> "VariableTracker":
        # We foward the calls to the dictionary model
        if name == "add":
            assert not kwargs
            assert len(args) == 1
            name = "__setitem__"
            args = (args[0], SetVariable._default_value())
        elif name == "pop":
            assert not kwargs
            assert not args
            # Choose an item at random and pop it via the Dict.pop method
            result = self.set_items.pop().vt
            super().call_method(tx, name, (result,), kwargs)
            return result
        return super().call_method(tx, name, args, kwargs)

    def getitem_const(self, arg: VariableTracker):
        raise RuntimeError("Illegal to getitem on a set")


class DictView(VariableTracker):
    """
    Models _PyDictViewObject

    This is an "abstract" class. Subclasses will override kv and the items method
    """

    kv: Optional[str] = None

    def __init__(self, dv_dict: ConstDictVariable, **kwargs):
        super().__init__(**kwargs)
        assert isinstance(dv_dict, ConstDictVariable)
        self.dv_dict: ConstDictVariable = dv_dict

    def items(self, tx):
        raise NotImplementedError("Implement this method in a subclass pls")

    def unpack_var_sequence(self, tx):
        return [x.add_options(self) for x in self.items(tx)]

    def python_type(self):
        raise NotImplementedError(f"Cannot instantiate {self.__class__}")

    def reconstruct(self, codegen):
        codegen(self.dv_dict)
        return [
            create_instruction("LOAD_METHOD", argval=self.kv),
            *create_call_method(0),
        ]

    def call_method(
        self,
        tx,
        name,
        args: List["VariableTracker"],
        kwargs: Dict[str, "VariableTracker"],
    ) -> "VariableTracker":
        options = VariableTracker.propagate(self, args, kwargs.values())
        if name == "__contains__":
            assert len(args) == 1
            assert not kwargs
            return iter_contains(self.items(tx), args[0], tx, options)
        elif name == "__len__":
            assert not (args or kwargs)
            return ConstantVariable(len(self.items(tx)), **options)


class DictKeys(DictView):
    kv = "keys"
    # TODO Implement intersect / union
    # FIXME Eager allows to use build dicts with tensor as keys. dynamo doesn't

    def items(self, tx):
        return self.dv_dict.unpack_var_sequence(tx)

    def as_proxy(self):
        return self.dv_dict.items.keys()

    def as_python_constant(self):
        return self.dv_dict.items.keys()


class DictValues(DictView):
    # DictValues is an iterable but cannot be compared.
    # If you need it as proxy or as python constant perhaps it's alright to simply return a tuple
    kv = "values"

    def items(self, tx):
        return self.dv_dict.items.values()


class DataClassVariable(ConstDictVariable):
    """
    This is a bit of a hack to deal with
    transformers.file_utils.ModelOutput() from huggingface.

    ModelOutput causes trouble because it a a mix of a dataclass and a
    OrderedDict and it calls super() methods implemented in C.
    """

    # ModelOutput() excludes None, though generic datclasses don't
    include_none = False

    @staticmethod
    @functools.lru_cache(None)
    def _patch_once():
        from transformers.file_utils import ModelOutput

        for obj in ModelOutput.__dict__.values():
            if callable(obj):
                skip_code(obj.__code__)

    @staticmethod
    def is_matching_cls(cls):
        try:
            from transformers.file_utils import ModelOutput

            return issubclass(cls, ModelOutput)
        except ImportError:
            return False

    @classmethod
    def is_matching_object(cls, obj):
        return cls.is_matching_cls(type(obj))

    @classmethod
    def create(cls, user_cls, args, kwargs, options):
        DataClassVariable._patch_once()

        skip_code(user_cls.__init__.__code__)
        keys = [f.name for f in dataclasses.fields(user_cls)]
        bound = inspect.signature(user_cls).bind(*args, **kwargs)
        bound.apply_defaults()
        assert set(bound.arguments.keys()) == set(keys)
        items = collections.OrderedDict()
        for key in keys:
            val = bound.arguments[key]
            key = ConstDictVariable._make_const_key(key)
            if isinstance(val, VariableTracker):
                items[key] = val
            else:
                if cls.include_none:
                    assert variables.ConstantVariable.is_literal(val)
                    items[key] = variables.ConstantVariable.create(val)
                else:
                    assert val is None, f"unexpected {val}"

        if len(items) == 1 and not isinstance(items[keys[0]], variables.TensorVariable):
            unimplemented("DataClassVariable iterator constructor")
            # TODO(jansel): implement unpacking logic in ModelOutput.__post_init__

        return cls(items, user_cls, **options)

    @classmethod
    def wrap(cls, builder, obj):
        user_cls = type(obj)
        keys = [f.name for f in dataclasses.fields(user_cls)]

        excluded = []
        items = collections.OrderedDict()
        for key in keys:
            # __init__ function of a dataclass might not have yet defined the key
            if hasattr(obj, key):
                val = getattr(obj, key)
                var = builder.__class__(
                    tx=builder.tx, source=AttrSource(builder.source, key)
                )(val)
                if val is not None or cls.include_none:
                    items[key] = var
                else:
                    excluded.append(var)
        return cls(
            items, user_cls, **VariableTracker.propagate(excluded, items.values())
        )

    def __init__(self, items, user_cls, **options):
        super().__init__(items, user_cls, **options)
        assert self.is_matching_cls(user_cls)

    def as_proxy(self):
        raise NotImplementedError()

    def reconstruct(self, codegen):
        codegen.extend_output([codegen._create_load_const(self.user_cls)])
        keys = tuple(self.items.keys())
        for key in keys:
            codegen(self.items[key])
        return codegen.create_call_function_kw(len(keys), keys, True)

    def call_method(
        self,
        tx,
        name,
        args: "List[VariableTracker]",
        kwargs: "Dict[str, VariableTracker]",
    ) -> "VariableTracker":
        options = VariableTracker.propagate(self, args, kwargs.values())
        if name == "__getitem__":
            assert not kwargs and len(args) == 1
            index = args[0].as_python_constant()
            if isinstance(index, str):
                return self.items[index].add_options(options)
            else:
                return (
                    self.call_method(tx, "to_tuple", [], {})
                    .call_method(tx, "__getitem__", args, kwargs)
                    .add_options(options)
                )
        elif name == "to_tuple":
            assert not (args or kwargs)
            return variables.TupleVariable(list(self.items.values()), **options)
        elif name == "__setattr__":
            name = "__setitem__"
        return super().call_method(tx, name, args, kwargs)

    def var_getattr(self, tx, name: str) -> "VariableTracker":
        if name in self.items:
            return self.call_method(
                tx, "__getitem__", [variables.ConstantVariable.create(name)], {}
            )
        elif not self.include_none:
            defaults = {f.name: f.default for f in dataclasses.fields(self.user_cls)}
            if name in defaults:
                assert variables.ConstantVariable.is_literal(defaults[name])
                return variables.ConstantVariable.create(defaults[name]).add_options(
                    self
                )
        super().var_getattr(tx, name)


class CustomizedDictVariable(ConstDictVariable):
    @staticmethod
    def is_matching_cls(cls):
        try:
            # True if using default OrderedDict.__init__ and did not implement __post_init__
            if (
                issubclass(cls, collections.OrderedDict)
                and cls.__init__ is collections.OrderedDict.__init__
                and not hasattr(cls, "__post_init__")
            ):
                return True
            # hack for HF usecase:
            #   assume dataclass annotation for ModelOutput subclass
            #   assume self.create is AA to ModelOutput.__post_init__
            # for non-HF usecase:
            #   check __module__ string to avoid costy HF import
            if cls.__module__ != "transformers.modeling_outputs":
                return False
            from transformers.file_utils import ModelOutput

            return issubclass(cls, ModelOutput)
        except ImportError:
            return False

    @classmethod
    def is_matching_object(cls, obj):
        return cls.is_matching_cls(type(obj))

    # called from user_defined.py
    # when is_matching_cls(cls) is true
    @classmethod
    def create(cls, user_cls, args, kwargs, options):
        # avoid tracing when returning ModelOutput from forward func
        for attr_name in ("__init__", "__post_init__", "__setattr__", "__setitem__"):
            if hasattr(user_cls, attr_name):
                fn = getattr(user_cls, attr_name)
                assert callable(fn), f"expect callable attr {attr_name}"
                if hasattr(fn, "__code__"):
                    skip_code(fn.__code__)

        if not args and not kwargs:
            # CustomDict() init with empty arguments
            raw_items = collections.OrderedDict()
        elif dataclasses.is_dataclass(user_cls):
            # @dataclass CustomDict(a=1, b=2)
            bound = inspect.signature(user_cls).bind(*args, **kwargs)
            bound.apply_defaults()
            raw_items = bound.arguments
        elif len(args) == 1 and isinstance(args[0], ConstDictVariable) and not kwargs:
            # CustomDict({'a': 1, 'b': 2})
            raw_items = args[0].items
        else:
            unimplemented("custome dict init with args/kwargs unimplemented")

        items = collections.OrderedDict()
        for key in raw_items.keys():
            val = raw_items[key]
            key = ConstDictVariable._make_const_key(key)
            if isinstance(val, VariableTracker):
                items[key] = val
            elif variables.ConstantVariable.is_literal(val):
                items[key] = variables.ConstantVariable.create(val)
            else:
                unimplemented("expect VariableTracker or ConstantVariable.is_literal")

        return cls(items, user_cls, **options)

    # called from builder.py
    @classmethod
    def wrap(cls, builder, obj):
        raise NotImplementedError()

    def __init__(self, items, user_cls, **options):
        super().__init__(items, user_cls, **options)
        assert self.is_matching_cls(user_cls)

    def as_proxy(self):
        raise NotImplementedError()

    # 'RETURN_VALUE triggered compile'
    # called from torch/_dynamo/codegen.py
    def reconstruct(self, codegen):
        codegen.extend_output([codegen._create_load_const(self.user_cls)])
        keys = tuple(self.items.keys())
        for key in keys:
            codegen(self.items[key])
        return codegen.create_call_function_kw(len(keys), keys, True)

    def call_method(
        self,
        tx,
        name,
        args: "List[VariableTracker]",
        kwargs: "Dict[str, VariableTracker]",
    ) -> "VariableTracker":
        options = VariableTracker.propagate(self, args, kwargs.values())
        fn = getattr(self.user_cls, name)
        source = None if self.source is None else AttrSource(self.source, name)

        if hasattr(fn, "__objclass__") and fn.__objclass__ in (
            dict,
            collections.OrderedDict,
        ):
            # for python dict method without overridden
            return super().call_method(tx, name, args, kwargs)
        elif name in ("__getitem__", "to_tuple", "__setitem__", "__setattr__"):
            # for user overridden method
            return tx.inline_user_function_return(
                variables.UserFunctionVariable(fn, source=source, **options),
                [self] + list(args),
                kwargs,
            )

        unimplemented("custom dict: call_method unimplemented name=%s", name)

    def var_getattr(self, tx, name: str) -> "VariableTracker":
        if name in self.items:
            return self.call_method(
                tx, "__getitem__", [variables.ConstantVariable.create(name)], {}
            )
        super().var_getattr(tx, name)


class HFPretrainedConfigVariable(VariableTracker):
    """
    Hack for HuggingFace PretrainedConfig
    """

    @staticmethod
    def is_matching_cls(cls):
        try:
            from transformers.configuration_utils import PretrainedConfig

            return issubclass(cls, PretrainedConfig)
        except ImportError:
            return False

    @classmethod
    def is_matching_object(cls, obj):
        return cls.is_matching_cls(type(obj))

    def __init__(self, obj, **kwargs):
        super().__init__(**kwargs)
        self.obj = obj
        assert self.is_matching_cls(type(obj))

    def var_getattr(self, tx, name: str) -> "VariableTracker":
        from . import ConstantVariable

        return ConstantVariable.create(getattr(self.obj, name))

    def call_hasattr(self, tx, name: str) -> "VariableTracker":
        return variables.ConstantVariable.create(hasattr(self.obj, name)).add_options(
            self
        )


class PythonSysModulesVariable(VariableTracker):
    """Special case for sys.modules.

    Without this we will guard on the exact set of modules imported in the
    lifetime of the python program.
    """

    def python_type(self):
        return dict

    @staticmethod
    def reconstruct(self, codegen):
        codegen.extend_output(
            [
                codegen.create_load_python_module(sys, True),
                codegen.create_load_attr("modules"),
            ]
        )

    def call_method(
        self, tx, name, args: List[VariableTracker], kwargs: Dict[str, VariableTracker]
    ):
        from .builder import VariableBuilder

        if name == "__getitem__":
            return self.call_getitem(tx, *args, **kwargs)
        elif name == "get":
            return self.call_get(tx, *args, **kwargs)
        elif name == "__contains__":
            return self.call_contains(tx, *args, **kwargs)

        # Fallback to dict implementation
        options = VariableTracker.propagate(self, args, kwargs.values())
        real_dict = VariableBuilder(tx, self.source, **options)(sys.modules)
        return real_dict.call_method(tx, name, args, kwargs)

    def _contains_helper(self, tx, key: VariableTracker):
        k = key.value
        has_key = k in sys.modules
        guard = self.make_guard(
            functools.partial(GuardBuilder.DICT_CONTAINS, key=k, invert=not has_key)
        )
        guards = {*self.guards, guard}
        return k, has_key, guards

    def call_contains(self, tx, key: VariableTracker):
        k, has_key, guards = self._contains_helper(tx, key)
        return ConstantVariable.create(
            value=has_key,
            guards=guards,
        )

    def call_get(
        self, tx, key: VariableTracker, default: Optional[VariableTracker] = None
    ):
        from .builder import VariableBuilder

        k, has_key, guards = self._contains_helper(tx, key)

        if has_key:
            return VariableBuilder(
                tx,
                GetItemSource(self.source, k),
            )(
                sys.modules[k]
            ).add_guards(guards)

        if default is not None:
            return default.add_guards(guards)

        return ConstantVariable.create(value=None, guards=guards)

    def call_getitem(self, tx, key: VariableTracker):
        from .builder import VariableBuilder

        k, has_key, guards = self._contains_helper(tx, key)
        return VariableBuilder(
            tx,
            GetItemSource(self.source, k),
        )(
            sys.modules[k]
        ).add_guards(guards)<|MERGE_RESOLUTION|>--- conflicted
+++ resolved
@@ -2,11 +2,8 @@
 import dataclasses
 import functools
 import inspect
-<<<<<<< HEAD
-=======
 import sys
 from types import MethodWrapperType
->>>>>>> afebc0fb
 from typing import Dict, List, Optional
 
 from .. import variables
@@ -18,15 +15,9 @@
 from ..eval_frame import skip_code
 
 from ..exc import unimplemented
-<<<<<<< HEAD
-from ..source import AttrSource
-from ..utils import HashableTracker, is_hashable
-from .base import VariableTracker
-=======
 from ..guards import GuardBuilder
 from ..source import AttrSource, GetItemSource
-from .base import MutableLocal, VariableTracker
->>>>>>> afebc0fb
+from .base import VariableTracker
 from .constant import ConstantVariable
 
 
