--- conflicted
+++ resolved
@@ -59,11 +59,8 @@
     constant_processgroup_functions = [
         _get_group_size_by_name,
         _get_group_tag,
-<<<<<<< HEAD
+        get_process_group_ranks,
         _rank_not_in_group,
-=======
-        get_process_group_ranks,
->>>>>>> 5fea5b2d
     ]
 
     return inspect.isfunction(value) and value in constant_processgroup_functions
