--- conflicted
+++ resolved
@@ -287,7 +287,6 @@
             UserMethodVariable,
         )
 
-<<<<<<< HEAD
         if (
             self.value.__str__()
             == "<method 'run_backward' of 'torch._C._EngineBase' objects>"
@@ -381,15 +380,8 @@
                 )
             return ConstantVariable.create(None)
 
-        if name not in getattr(self.value, "__dict__", {}):
-            try:
-                method = inspect.getattr_static(type(self.value), name)
-            except AttributeError:
-                method = None
-=======
         method = self._maybe_get_baseclass_method(name)
         if method is not None:
->>>>>>> 054f9548
             if method is object.__init__:
                 return ConstantVariable.create(None)
 
@@ -572,11 +564,8 @@
                 tx, partial_args, partial_kwargs
             )
         elif callable(self.value):
-<<<<<<< HEAD
             # TODO: UserDefinedObjectVariable(CompiledAutograd) is constructed with SourcelessBuilder
             # so it does not have source
-=======
->>>>>>> 054f9548
             if self.source:
                 install_guard(self.source.make_guard(GuardBuilder.FUNCTION_MATCH))
             return self.call_method(tx, "__call__", args, kwargs)
