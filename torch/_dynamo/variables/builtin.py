--- conflicted
+++ resolved
@@ -38,12 +38,8 @@
 )
 from .base import MutableLocal, typestr, VariableTracker
 from .constant import ConstantVariable
-<<<<<<< HEAD
+from .ctx_manager import EventVariable, StreamVariable
 from .dicts import ConstDictVariable, DictKeys, SetVariable
-=======
-from .ctx_manager import EventVariable, StreamVariable
-from .dicts import ConstDictVariable, SetVariable
->>>>>>> afebc0fb
 from .lists import (
     BaseListVariable,
     ListIteratorVariable,
