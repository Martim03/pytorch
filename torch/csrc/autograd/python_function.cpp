--- conflicted
+++ resolved
@@ -29,6 +29,7 @@
 #include <torch/csrc/jit/ir/ir.h>
 #include <torch/csrc/jit/python/pybind_utils.h>
 #include <torch/csrc/jit/python/python_tracer.h>
+#include <torch/csrc/profiler/api.h>
 #include <torch/csrc/utils/python_strings.h>
 #include <torch/csrc/utils/tensor_dtypes.h>
 
@@ -857,6 +858,8 @@
 struct UnpackedInput {
   THPObjectPtr input_tuple;
   variable_list input_vars;
+  // record_function_inputs is for RECORD_FUNCTION only
+  std::vector<c10::IValue> record_function_inputs;
 };
 
 struct InputFlags {
@@ -874,6 +877,9 @@
   auto num_args = PyTuple_GET_SIZE(args);
   unpacked.input_tuple = PyTuple_New(num_args);
   flags.needs_input_grad = PyTuple_New(num_args);
+  bool profiler_need_input = torch::autograd::profiler::profilerEnabled() &&
+      torch::autograd::profiler::getProfilerConfig().report_input_shapes;
+
   for (const auto i : c10::irange(num_args)) {
     PyObject* arg = PyTuple_GET_ITEM(args, i);
 
@@ -889,8 +895,6 @@
       }
       Py_INCREF(Py_False);
       PyTuple_SET_ITEM(flags.needs_input_grad.get(), i, Py_False);
-<<<<<<< HEAD
-=======
 
       if (profiler_need_input) {
         // The following conversion from PyObject to IValue is expensive
@@ -901,17 +905,13 @@
               torch::jit::toIValue(arg, match.type()));
         }
       }
->>>>>>> c66d68ba
     } else {
       const auto& tensor = THPVariable_Unpack(arg);
       unpacked.input_vars.push_back(tensor);
       PyObject* needs_grad = tensor.requires_grad() ? Py_True : Py_False;
       Py_INCREF(needs_grad);
       PyTuple_SET_ITEM(flags.needs_input_grad.get(), i, needs_grad);
-<<<<<<< HEAD
-=======
       unpacked.record_function_inputs.emplace_back(tensor);
->>>>>>> c66d68ba
     }
     Py_INCREF(arg);
     PyTuple_SET_ITEM(unpacked.input_tuple.get(), i, arg);
@@ -1270,8 +1270,7 @@
   // before context has been allocated.
   RECORD_FUNCTION(
       ((PyTypeObject*)cls)->tp_name,
-      std::vector<c10::IValue>(
-          unpacked_input.input_vars.begin(), unpacked_input.input_vars.end()),
+      unpacked_input.record_function_inputs,
       seq_id);
 
   const auto& functorch_tls = at::functorch::functorchTLSAccessor();
