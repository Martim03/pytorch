import torch
from typing import Set, Dict, List, Type, Optional, cast, Union
import sys
import builtins
import itertools
import operator
import math
import functools
import threading
from contextlib import contextmanager
from functools import lru_cache
import traceback
import collections
import textwrap
import logging

# NB: The sym_* functions are used via getattr() and must be imported here.
from torch import SymInt, SymFloat, SymBool, sym_not, sym_float, sym_int, sym_max, sym_min  # noqa: F401
from torch._guards import ShapeGuard, Source

SymTypes = (SymInt, SymFloat, SymBool)

log = logging.getLogger(__name__)

class GuardOnDataDependentSymNode(RuntimeError):
    pass

try:
    import sympy  # type: ignore[import]
    from sympy.printing.precedence import precedence  # type: ignore[import] # noqa: F401
    from sympy.printing.str import StrPrinter  # type: ignore[import]
    from sympy.core.logic import fuzzy_and, fuzzy_or  # type: ignore[import]
    HAS_SYMPY = True
except ImportError:
    HAS_SYMPY = False

aten = torch._ops.ops.aten  # type: ignore[has-type]

__all__ = [
    "has_symbolic_sizes_strides", "create_contiguous", "ShapeEnv",
<<<<<<< HEAD
    "SymDispatchMode", "FloorDiv", "guard_int", "guard_float", "guard_scalar", "wrap_node",
    "method_to_operator", "hint_int", "SYMPY_INTERP",
=======
    "SymDispatchMode", "FloorDiv", "guard_int", "guard_float", "wrap_node",
    "method_to_operator", "SYMPY_INTERP",
>>>>>>> 3a5a7624
]

SYM_FUNCTION_MODE = None

# We don't bother with the metaclass as all of the dispatching logic happens
# entirely from Python
#
# Didn't bother with ancestors for now, unlikely to have multiple modes for
# symints right now


# SymDispatchMode gets invoked whenever an operation is processed on
# a PySymInt.  When this occurs, you get called at __sym_dispatch__
# with the operation in question.  This is symmetric to TorchDispatchMode
# but with some caveats:
#
#   - In TorchDispatchMode, you get the same arguments as what a user
#     invoked your API with; e.g., if you call torch.ops.aten.foo(a, b),
#     you get (a, b) as args to your call.  In SymDispatchMode, if
#     you call a + b (where a and b are SymInts), you will get
#     (a.node, b.node) as your args (these are PySymInts)
#
#   - SymInt/PySymInt don't have FX proxy support (unlike, e.g., Tensor).
#     So you have to manually call Tracer/create_node to write into
#     the graph.  See ProxySymDispatchMode for an example
#
class SymDispatchMode:
    def __sym_dispatch__(self, func, types, args, kwargs):
        raise NotImplementedError()

    def __enter__(self):
        global SYM_FUNCTION_MODE
        old = SYM_FUNCTION_MODE
        if hasattr(self, "inner"):
            raise RuntimeError(f"{self} has already been used as a mode. Please use a fresh version")
        else:
            self.inner = old
        SYM_FUNCTION_MODE = self
        return self

    def __exit__(self, exc_type, exc_val, exc_tb):
        global SYM_FUNCTION_MODE
        SYM_FUNCTION_MODE = self.inner

def has_symbolic_sizes_strides(elem):
    return elem._has_symbolic_sizes_strides

def create_contiguous(shape):
    strides = [1]
    for dim in reversed(shape[:-1]):
        strides.append(dim * strides[-1])
    return list(reversed(strides))

def _handle_sym_dispatch(func, args, kwargs):
    global SYM_FUNCTION_MODE
    mode = SYM_FUNCTION_MODE
    assert mode
    SYM_FUNCTION_MODE = mode.inner
    try:
        # TODO: properly compute types
        types: List[Type] = []
        return mode.__sym_dispatch__(func, types, args, kwargs)
    finally:
        SYM_FUNCTION_MODE = mode

def hint_int(a):
    if isinstance(a, torch.SymInt):
        return a.node.require_hint()
    assert type(a) is int, a
    return a

def guard_scalar(a):
    if isinstance(a, (SymBool, bool)):
        return guard_bool(a)
    elif isinstance(a, (SymInt, int)):
        return guard_int(a)
    elif isinstance(a, (SymFloat, float)):
        return guard_float(a)
    else:
        raise AssertionError(f"unrecognized scalar {a}")

def guard_bool(a):
    if isinstance(a, SymBool):
        return a.node.guard_bool("", 0)  # NB: uses Python backtrace
    assert type(a) is bool, a
    return a

def guard_int(a):
    if isinstance(a, SymInt):
        return a.node.guard_int("", 0)  # NB: uses Python backtrace
    assert type(a) is int, a
    return a

def guard_float(a):
    if isinstance(a, SymFloat):
        return a.node.guard_float("", 0)  # NB: uses Python backtrace
    assert isinstance(a, float), a
    return a

# Drop in replacement for math.sqrt
def sym_sqrt(a):
    if hasattr(a, '__sym_sqrt__'):
        return a.__sym_sqrt__()
    return math.sqrt(a)

def to_node(self, num):
    if isinstance(num, SymTypes):
        return num.node
    elif type(num) is bool:
        return self.wrap_bool(num)
    elif type(num) is int:
        return self.wrap_int(num)
    elif type(num) is float:
        return self.wrap_float(num)
    else:
        # NotImplemented is important so that Python tries the
        # other magic method
        return NotImplemented

# Given a GraphModule, return all the FakeTensors for all the placeholders
def fx_placeholder_vals(gm):
    return [n.meta['val'] for n in gm.graph.nodes if n.op == "placeholder"]

# Given a GraphModule and arguments to run it with, evaluate that the guards
# for its associated ShapeEnv are satisfied by the passed arguments.  This
# WILL check for duck sizing.
def eval_guards(gm, *args):
    return gm.shape_env.evaluate_guards_for_args(fx_placeholder_vals(gm), args)

def bind_symbols(gm, *args):
    return gm.shape_env.bind_symbols(fx_placeholder_vals(gm), args)

# TODO: An incomplete list
# 1. Set variables to be equal when we do equality
# 2. Specialize on 0/1 when we do subtraction
class SymNode:
    """
    This is a type erased SymInt/SymFloat which we use to do actual operations.
    End users don't touch this.  Magic methods are NOT defined on this object.
    """
    def __init__(self, expr, shape_env, pytype, hint: Optional[Union[int, float]], constant=None):
        self._expr = expr
        self.shape_env = shape_env
        self.pytype = pytype
        # What's the difference between hint and constant?
        #
        # - A constant is known to be invariant across invocations of the model;
        #   it will always be this value.  We only really know this when we
        #   encounter an honest-to-goodness literal (when wrapping it into
        #   a SymNode, we set constant.)  Most of the time, constant is None
        #
        # - A hint is a *particular* value from the particular run we are
        #   tracing, but it may vary the next time around.  It's useful to
        #   keep this around, as if we need a concrete value from a SymNode,
        #   we will return the hint and guard on the expression that produced
        #   it giving the same hint next time around.  The hint is not
        #   guaranteed to be set either: if you have an unbacked SymNode,
        #   there won't be any hint; it was the result of some tensor-dependent
        #   computation, but we don't know what it actually is because we
        #   haven't actually run the tensor computation.
        #
        # hint_expr is only set if we don't have a hint.  When it is set, it
        # contains the expression which contains the unbacked symnodes that,
        # if constrained, would allow this expression to be hinted again.
        if hint is None:
            self._hint_expr = self.expr.xreplace(shape_env.var_to_val)
            self._hint = None
            self._update_hint()  # check if the replacement actually was enough
        else:
            self._hint_expr = None
            self._hint = hint
        self.constant: Optional[Union[int, float, bool]] = constant

    @property
    def expr(self):
        self._update_expr()
        return self._expr

    # Check if we have replacements hint_expr that would allow us to
    # simplify it into a hint
    def _update_hint(self):
        if self._hint_expr.free_symbols <= self.shape_env.replacements.keys():
            self._hint = self.pytype(self.shape_env.replace(self._hint_expr))
            self._hint_expr = None

    @property
    def hint(self):
        if self._hint is None:
            self._update_hint()
        return self._hint

    def require_hint(self):
        if self._hint is None:
            self._update_hint()
            if self._hint is None:
                raise self.shape_env._make_data_dependent_error(self._hint_expr)
            else:
                return self._hint
        else:
            return self._hint

    def _update_expr(self):
        self._expr = self.shape_env.replace(self._expr)

    def is_int(self):
        return self.pytype is int

    def is_float(self):
        return self.pytype is float

    def is_bool(self):
        return self.pytype is bool

    def wrap_int(self, num):
        assert type(num) is int
        return SymNode(sympy.Integer(num), self.shape_env, int, num, constant=num)

    def wrap_float(self, num):
        assert type(num) is float
        return SymNode(sympy.Float(num), self.shape_env, float, num, constant=num)

    def wrap_bool(self, num):
        assert type(num) is bool
        return SymNode(sympy.true if num else sympy.false, self.shape_env, bool, num, constant=num)

    def clone(self):
        return self

    def str(self):
        return f"{self.expr}"

    def __str__(self):
        return self.str()

    def __repr__(self):
        return self.str()

    # These methods are metaprogrammed in below
    def sym_int(self) -> "SymNode":  # noqa: F811
        raise AssertionError("should have been overridden")

    def sym_float(self) -> "SymNode":  # noqa: F811
        raise AssertionError("should have been overridden")

    def or_(self, other) -> "SymNode":  # noqa: F811
        raise AssertionError("should have been overridden")

    def and_(self, other) -> "SymNode":  # noqa: F811
        raise AssertionError("should have been overridden")

    # Make C++ happy
    def sym_or(self, other):
        return self.or_(other)

    def sym_and(self, other):
        return self.and_(other)

    # Today we error on calling int on a symbolic shape, as this is a very accessible footgun.
    def int_(self):
        if len(self.expr.free_symbols) == 0:
            return int(self.expr)
        raise RuntimeError(f"Trying to extract a concrete int out of a symbolic int {self.expr}")

    # You can manually trigger a guard with this function
    def guard_int(self, file, line):
        # TODO: use the file/line for some useful diagnostic on why a
        # guard occurred
        r = self.shape_env.evaluate_expr(self.expr, self.hint)
        try:
            return int(r)
        except Exception:
            log.warn(f"Failed to convert to int: {r}")
            raise

    def guard_float(self, file, line):
        # TODO: use the file/line for some useful diagnostic on why a
        # guard occurred
        r = self.shape_env.evaluate_expr(self.expr, self.hint)
        try:
            return float(r)
        except Exception:
            log.warn(f"Failed to convert to float: {r}")
            raise

    def guard_bool(self, file, line):
        # TODO: use the file/line for some useful diagnostic on why a
        # guard occurred
        # TODO: why is the replace needed here?
        r = self.shape_env.evaluate_expr(self.shape_env.replace(self.expr), self.hint)
        try:
            return bool(r)
        except Exception:
            log.warn(f"Failed to convert to bool: {r}")
            raise

    def bool_(self):
        return self.guard_bool("", 0)


if HAS_SYMPY:
    # Overloaded to be compatible with regular Python.
    # https://github.com/pytorch/pytorch/issues/90900
    class Pow(sympy.Function):
        @classmethod
        def eval(cls, base, exp):
            if exp.is_zero:
                return sympy.Integer(1)
            elif base.is_zero and exp < 0:
                raise ZeroDivisionError(f"{base} cannot be raised to a negative power")
            else:
                return base ** exp

    # Overloaded to be compatible with regular Python.
    # https://github.com/pytorch/pytorch/issues/90900
    class TrueDiv(sympy.Function):
        @classmethod
        def eval(cls, base, divisor):
            if divisor.is_zero:
                raise ZeroDivisionError("division by zero")
            else:
                return base / divisor

    class FloorDiv(sympy.Function):
        """
        We maintain this so that:
        1. We can use divisibility guards to simplify FloorDiv(a, b) to a / b.
        2. Printing out the expression is nicer (compared to say, representing a//b as (a - a % b) / b)
        """
        nargs = (2,)
        precedence = 50  # precedence of mul  # noqa: F811

        # Default return type for SymPy assumptions.
        # https://docs.sympy.org/latest/guides/assumptions.html#implementing-assumptions-handlers
        is_real = True

        @property
        def base(self):
            return self.args[0]

        @property
        def divisor(self):
            return self.args[1]

        def _sympystr(self, printer):
            base = printer.parenthesize(self.base, self.precedence)
            divisor = printer.parenthesize(self.divisor, self.precedence)
            return f"{base}//{divisor}"

        # SymPy assumptions based on argument types.
        def _eval_is_real(self):
            return fuzzy_or([self.base.is_real, self.divisor.is_real])

        def _eval_is_integer(self):
            return fuzzy_and([self.base.is_integer, self.divisor.is_integer])

        # Automatic evaluation.
        # https://docs.sympy.org/latest/guides/custom-functions.html#best-practices-for-eval
        @classmethod
        def eval(cls, base, divisor):
            def check_supported_type(x):
                if (x.is_integer is False and x.is_real is False and x.is_complex) or x.is_Boolean:
                    raise TypeError(
                        f"unsupported operand type(s) for //: "
                        f"'{type(base).__name__}' and '{type(divisor).__name__}'"
                        f", expected integer or real")

            check_supported_type(base)
            check_supported_type(divisor)

            # We don't provide the same error message as in Python because SymPy
            # makes it difficult to check the types.
            if divisor.is_zero:
                raise ZeroDivisionError("division by zero")

            if base.is_zero:
                return sympy.S.Zero
            if base.is_integer and divisor == 1:
                return base
            if base.is_real and divisor == 1:
                return sympy.floor(base)
            if isinstance(base, sympy.Integer) and isinstance(divisor, sympy.Integer):
                return base // divisor
            if isinstance(base, (sympy.Integer, sympy.Float)) and isinstance(divisor, (sympy.Integer, sympy.Float)):
                return sympy.floor(base / divisor)
            if isinstance(base, FloorDiv):
                return FloorDiv(base.args[0], base.args[1] * divisor)

            if isinstance(base, sympy.Add):
                for a in base.args:
                    gcd = sympy.gcd(a, divisor)
                    if gcd == divisor:
                        return FloorDiv(base - a, divisor) + a / gcd

            gcd = sympy.gcd(base, divisor)
            if gcd != 1:
                return FloorDiv(
                    sympy.simplify(base / gcd), sympy.simplify(divisor / gcd)
                )

    class IsNonOverlappingAndDenseIndicator(sympy.Function):
        is_integer = True

        @classmethod
        def eval(cls, *args):
            assert len(args) % 2 == 0
            if all(isinstance(a, sympy.Integer) for a in args):
                dim = len(args) // 2
                sizes = args[0:dim]
                strides = args[dim:]
                return int(eval_is_non_overlapping_and_dense(
                    [int(s) for s in sizes],
                    [int(s) for s in strides]
                ))
            return None

@lru_cache(256)
def safe_expand(r):
    if hasattr(r, 'expand'):
        try:
            return sympy.expand(r)
        except RecursionError:
            log.warning(f"RecursionError in sympy.expand({r})")
            return r
    else:
        return r

# Methods that have a `__foo__` as well as `__rfoo__`
reflectable_magic_methods = {
    'add': lambda a, b: a + b,
    'sub': lambda a, b: a - b,
    'mul': lambda a, b: a * b,
    'mod': lambda a, b: a % b,
    'pow': lambda a, b: Pow(a, b),
    'and': lambda a, b: a & b,
    'or': lambda a, b: a | b,
    'truediv': lambda a, b: TrueDiv(a, b),
    'floordiv': lambda a, b: FloorDiv(a, b),
}

magic_methods = {
    **reflectable_magic_methods,
    'sym_not': lambda a: ~a,
    'eq': lambda a, b: sympy.Eq(a, b),
    'ne': lambda a, b: sympy.Ne(a, b),
    'gt': lambda a, b: sympy.Gt(a, b),
    'lt': lambda a, b: sympy.Lt(a, b),
    'le': lambda a, b: sympy.Le(a, b),
    'ge': lambda a, b: sympy.Ge(a, b),
    'floor': lambda a: sympy.floor(a),
    'sym_float': lambda a: a,  # Cannot use sympy.Float(a) here, coz it expects python literals
    'ceil': lambda a: sympy.ceiling(a),
    'neg': lambda a: -a,
    'sym_min': lambda a, b: sympy.Min(a, b),
    'sym_max': lambda a, b: sympy.Max(a, b),
    'sym_sqrt': lambda a: sympy.sqrt(a),
}

sizes_strides_methods = {
    'is_non_overlapping_and_dense': lambda *args: IsNonOverlappingAndDenseIndicator(*args),
}

alternate_impl_if_hinted_methods = {
    "sym_min": builtins.min,
    "sym_max": builtins.max,
}

# TODO: Deduplicate this with torch/_prims_common/__init__.py
def eval_is_non_overlapping_and_dense(sizes, strides):
    dim = len(sizes)

    # Short-circuits for tensors of rank one, which are
    # non-overlapping and "dense" if their stride is one
    # or it is a 0/1 element tensor
    if dim == 1:
        return strides[0] == 1 or sizes[0] < 2

    # Checks that there exists a permutation of the strides s.t. the tensor would be contiguous
    # Sorts (length, stride) pairs by stride
    lengths_and_strides = sorted(
        zip(sizes, strides), key=operator.itemgetter(1)
    )

    # Unlike the C++ code, we don't move the 0/1 size dimensions to the
    # end.  So we have to keep going for this code.
    expected_stride = 1
    for length, stride in lengths_and_strides:

        if length == 1:
            continue

        if stride != expected_stride:
            return False

        expected_stride *= length

    return True

def is_non_overlapping_and_dense(sizes, strides):
    base = None
    for s in itertools.chain(sizes, strides):
        if isinstance(s, SymInt):
            base = s
            break

    assert base is not None
    return wrap_node(base.node.is_non_overlapping_and_dense(
        [to_node(base.node, s) for s in sizes],
        [to_node(base.node, s) for s in strides],
    ))

unary_magic_methods = {
    'sym_float',
    'ceil',
    'floor',
    'neg',
    'sym_sqrt',
    'sym_not',
}

bool_magic_methods = {"and", "or", "sym_not"}

magic_methods_on_math = {"ceil", "floor"}
magic_methods_on_submodule = {"sym_float", "sym_sqrt", "sym_min", "sym_max", "sym_not"}
magic_methods_on_operator_with_trailing_underscore = {"and", "or"}

def method_to_operator(method):
    if method in magic_methods_on_operator_with_trailing_underscore:
        method_attr = f"{method}_"
    else:
        method_attr = method
    if method in magic_methods_on_submodule:
        op = getattr(torch.fx.experimental.symbolic_shapes, method_attr)
    elif method in magic_methods_on_math:
        op = getattr(math, method_attr)
    else:
        op = getattr(operator, method_attr)
    return op

SYMPY_INTERP = {
    'Eq': operator.eq,
    'Ne': operator.ne,
    'Gt': operator.gt,
    'Lt': operator.lt,
    'Le': operator.le,
    'Ge': operator.ge,
    'Min': min,
    'Max': max,
    'Mod': operator.mod,
    'FloorDiv': operator.floordiv,
    'TrueDiv': operator.truediv,
    'floor': math.floor,
    'ceiling': math.ceil,
}

always_float_magic_methods = {"truediv", "sym_float", "sym_sqrt", "pow"}
always_int_magic_methods = {"ceil", "floor"}
always_bool_magic_methods = {"eq", "ne", "gt", "lt", "le", "ge", "and", "or", "sym_not", "is_non_overlapping_and_dense"}

def wrap_node(x):
    # TODO: let C++ also take advantage of this
    if isinstance(x, SymNode) and x.constant is not None:
        return x.constant
    if x.is_int():
        return SymInt(x)
    elif x.is_float():
        return SymFloat(x)
    elif x.is_bool():
        return SymBool(x)
    else:
        raise AssertionError(f"unrecognized return type {x}")

def _make_node_magic(method, func):
    func = lru_cache(256)(func)

    if method in magic_methods_on_operator_with_trailing_underscore:
        method_attr = f"{method}_"
    else:
        method_attr = method

    def binary_magic_impl(self, other):
        op = method_to_operator(method)

        out_hint = None
        if self.hint is not None and other.hint is not None:
            out_hint = op(self.hint, other.hint)

        alternate_impl = alternate_impl_if_hinted_methods.get(method)
        if alternate_impl and out_hint is not None:
            return to_node(self, alternate_impl(wrap_node(self), wrap_node(other)))

        if SYM_FUNCTION_MODE:
            return to_node(self, _handle_sym_dispatch(op, (wrap_node(self), wrap_node(other)), {}))
        assert isinstance(other, SymNode)
        other_expr = other.expr
        # TODO: consider constant prop here
        expr = self.shape_env.replace(self.expr)
        other_expr = self.shape_env.replace(other_expr)
        try:
            out = func(expr, other_expr)
        except Exception:
            log.warning(f"failed to eval {method}({expr}, {other_expr})")
            raise
        out = safe_expand(out)
        pytype: Type
        # This is not strictly correct. In Python, a**b may return complex when
        # a < 0 and b is a float: (-1)**2.1. Same for sympy.sqrt(-3.14). This
        # returns a float while both arguments are ints: 2**(-1). Also, max and
        # min do not type promote. To avoid having data-dependent control flow
        # here, we just set the type to float if one of the args is a float. In
        # case of a type mismatch, we assume that it will be detected during
        # evaluation.
        if method in always_float_magic_methods:
            pytype = float
        elif method in always_bool_magic_methods:
            pytype = bool
        elif self.pytype is float or other.pytype is float:
            pytype = float
        else:
            pytype = self.pytype

        return SymNode(out, self.shape_env, pytype, out_hint)

    def unary_magic_impl(self):
        op = method_to_operator(method)
        if SYM_FUNCTION_MODE:
            return to_node(self, _handle_sym_dispatch(op, (wrap_node(self),), {}))
        # TODO: consider constant prop here
        expr = self.shape_env.replace(self.expr)
        try:
            out = func(expr)
        except Exception:
            log.warning(f"failed to eval {method}({expr})")
            raise
        out_hint = None
        if self.hint is not None:
            out_hint = op(self.hint)
        out = safe_expand(out)
        pytype: Type
        if method in always_int_magic_methods:
            pytype = int
        elif method in always_float_magic_methods:
            pytype = float
        else:
            pytype = self.pytype

        return SymNode(out, self.shape_env, pytype, out_hint)

    if method in unary_magic_methods:
        setattr(SymNode, method_attr, unary_magic_impl)
    else:
        setattr(SymNode, method_attr, binary_magic_impl)

def _make_node_sizes_strides(method, func):
    # NB: don't LRU cache, lots of arguments

    def sizes_strides_impl(self, sizes, strides):
        op = getattr(sys.modules[__name__], method)
        if SYM_FUNCTION_MODE:
            r = _handle_sym_dispatch(op, ([wrap_node(s) for s in sizes], [wrap_node(s) for s in strides]), {})
            assert isinstance(r, SymBool), type(r)
            return r.node
        size_exprs = [s.expr for s in sizes]
        stride_exprs = [s.expr for s in strides]
        try:
            out = func(*size_exprs, *stride_exprs)
        except Exception:
            log.warning(f"failed to eval {method}(*{size_exprs}, *{stride_exprs})")
            raise
        hints = []
        out_hint = None
        for s in itertools.chain(sizes, strides):
            if s.hint is None:
                break
            hints.append(s.hint)
        else:
            out_hint = op(*hints)
        # bool is never expandable
        return SymNode(sympy.Eq(out, 1), self.shape_env, bool, out_hint)

    setattr(SymNode, method, sizes_strides_impl)

for method, func in magic_methods.items():
    _make_node_magic(method, func)

for method, func in sizes_strides_methods.items():
    _make_node_sizes_strides(method, func)

def _make_user_magic(method, user_type):
    # User magic takes care of wrapping the other operand into a node,
    # so that our internal logic can assume everything is nodes

    if method in magic_methods_on_operator_with_trailing_underscore:
        method_attr = f"{method}_"
    else:
        method_attr = method

    def unary_magic_impl(self):
        return wrap_node(getattr(self.node, method_attr)())

    def binary_magic_impl(self, other):
        other_node = to_node(self.node, other)
        if other_node is NotImplemented:
            return NotImplemented
        return wrap_node(getattr(self.node, method_attr)(other_node))

    def rbinary_magic_impl(self, other):
        other_node = to_node(self.node, other)
        if other_node is NotImplemented:
            return NotImplemented
        return wrap_node(getattr(other_node, method_attr)(self.node))

    if method in unary_magic_methods:
        setattr(user_type, f"__{method}__", unary_magic_impl)
    else:
        setattr(user_type, f"__{method}__", binary_magic_impl)
        if method in reflectable_magic_methods:
            setattr(user_type, f"__r{method}__", rbinary_magic_impl)

for method, func in magic_methods.items():
    if method in bool_magic_methods:
        _make_user_magic(method, SymBool)
    else:
        _make_user_magic(method, SymInt)
        _make_user_magic(method, SymFloat)

del method
del func

def _lru_cache(fn, maxsize=None):
    """
    Wrapper around lru_cache that clears when new info about shapes has been
    updated.

    Use lru_cache if the output is always the same, regardless of the
    constraints we know now (i.e. evaluate_expr)

    Use _lru_cache otherwise.
    """
    fn_cache = lru_cache(maxsize)(fn)
    prior_key = None

    @functools.wraps(fn)
    def wrapper(self, *args, **kwargs):
        nonlocal prior_key
        if prior_key != self._get_key():
            prior_key = self._get_key()
            fn_cache.cache_clear()
        return fn_cache(self, *args, **kwargs)

    wrapper.cache_info = fn_cache.cache_info  # type: ignore[attr-defined]
    return wrapper


if HAS_SYMPY:
    # This stub exists so we can easily add metadata to sympy symbols
    # NB: This inherits from Dummy, not Symbol, because Symbols with the same
    # name get interned.  This is bad for us as we want the metadata
    # to vary across different invocations and not leak.
    class Symbol(sympy.Dummy):
        __slots__: List[str] = ['sources', 'stack']
        sources: List[Source]
        stack: Optional[str]

        def __new__(cls, *args, **kwargs):
            self = super().__new__(cls, *args, **kwargs)
            self.sources = []
            self.stack = None
            return self


    class ShapeGuardPrinter(StrPrinter):
        def __init__(
            self,
            symbol_to_source,
            source_ref,
        ):
            super().__init__()
            self.symbol_to_source = symbol_to_source
            self.source_ref = source_ref

        def _print_Symbol(self, expr) -> str:
            assert isinstance(expr, Symbol), str(type(expr))
            assert expr in self.symbol_to_source, (
                f"{expr} (could be from {[s.name() for s in expr.sources]}) "
                f"not in {self.symbol_to_source}"
            )
            return self.source_ref(self.symbol_to_source[expr][0])


TLS = threading.local()


class ShapeEnv:
    def __init__(self):
        self.guards: List[ShapeGuard] = []
        # Maps symbolic ints to their original concrete values
        # Currently populated from tensors
        self.var_to_val: Dict["sympy.Symbol", "sympy.Integer"] = {}
        # Maps from sympy ints to expressions representing them
        # Populated from equality guards (i.e. a.shape[0] == b.shape[0])
        self.replacements: Dict["sympy.Symbol", "sympy.Expr"] = {}  #
        # Set holds a % b expressions that evaluate to 0.
        self.divisible: Set["sympy.Expr"] = set()
        # Duck-shaping says that if two input tensors have the same size,
        # they get assigned the same symbolic variable
        self.val_to_var: Dict[int, "sympy.Expr"] = {0: sympy.Integer(0), 1: sympy.Integer(1)}
        self.unbacked_symfloat_counter = itertools.count()
        self.unbacked_symint_counter = itertools.count()

    def _suppress_guards_tls(self):
        return getattr(TLS, "suppress_guards", False)

    @contextmanager
    def suppress_guards(self):
        TLS.suppress_guards = True
        try:
            yield
        finally:
            TLS.suppress_guards = False

    def _get_key(self):
        """
        Defines the current "state" of the guards we've accumulated in this ShapeEnv.
        Determines when we need to invalidate our cache
        """
        return (len(self.replacements), len(self.divisible))

    def create_symbolic_sizes_strides_storage_offset(self, ex: torch.Tensor, source: Source):
        """
        Returns a list of symbolic sizes and strides for the given tensor.
        We try our best to express stride in terms of the sizes, so as to not
        introduce new symbolic variables.
        """
        from torch._dynamo.source import TensorPropertySource, TensorProperty

        size = [
            self.create_symbol(
                val, TensorPropertySource(source, TensorProperty.SIZE, i)
            ) for i, val in enumerate(ex.size())
        ]
        stride: List[Optional[sympy.Expr]] = [None] * len(size)
        for i, val in enumerate(ex.stride()):
            if val in (0, 1):
                stride[i] = sympy.Integer(val)
        while any(x is None for x in stride):
            candidates = {
                ex.size(i) * ex.stride()[i]: size[i] * stride[i]
                for i in range(len(size))
                if stride[i] is not None and ex.stride()[i] >= 0
            }
            # iterate over unbound strides in sorted order
            val_list = sorted(
                [(ex.stride()[i], i) for i in range(len(stride)) if stride[i] is None]
            )
            for _, i in val_list:
                if stride[i] is None and ex.stride()[i] in candidates:
                    stride[i] = candidates[ex.stride()[i]]
                    candidates[ex.size(i) * ex.stride()[i]] = size[i] * stride[i]
            if any(x is None for x in stride):
                # bind the smallest unbound stride to a new variable
                val, i = min(
                    [
                        (ex.stride()[i], i)
                        for i in range(len(stride))
                        if stride[i] is None
                    ]
                )
                stride[i] = self.create_symbol(
                    val,
                    TensorPropertySource(source, TensorProperty.STRIDE, i)
                )
        assert all(x is not None for x in stride)
        sym_size = [self.create_symintnode(i, hint=hint) for i, hint in zip(size, ex.size())]
        sym_stride = []
        for i, stride_expr in enumerate(stride):
            # NB: Don't duck size the stride; instead use the expression
            # we computed
            assert stride_expr is not None
            sym_stride.append(self.create_symintnode(stride_expr, hint=ex.stride(i)))
        sym_storage_offset = self.create_symintnode(self.create_symbol(
            ex.storage_offset(),
            TensorPropertySource(source, TensorProperty.STORAGE_OFFSET)
        ), hint=ex.storage_offset())
        return sym_size, sym_stride, sym_storage_offset

    # If you know what the current hint value of the SymInt to be created
    # is, pass it into hint.  Otherwise, pass None and we will make our best
    # guess
    def create_symintnode(self, sym: "sympy.Expr", *, hint: Optional[int]):
        return SymInt(SymNode(sym, self, int, hint))

    def create_unbacked_symfloat(self):
        symbol = Symbol(f"f{next(self.unbacked_symfloat_counter)}")
        symbol.stack = ''.join(traceback.format_list(traceback.extract_stack()[:-1]))
        return SymFloat(SymNode(symbol, self, float, None))

    def create_unbacked_symint(self):
        symbol = Symbol(f"i{next(self.unbacked_symint_counter)}", integer=True)
        symbol.stack = ''.join(traceback.format_list(traceback.extract_stack()[:-1]))
        return SymInt(SymNode(symbol, self, int, None))

    # This is guaranteed to return a symbol or its negation is a sympy.Symbol,
    # but there may be a replacement that allows it to be immediately
    # simplified
    def create_symbol(self, val: int, source: Source) -> "sympy.Expr":
        assert isinstance(source, Source), f"{type(source)} {source}"

        if not HAS_SYMPY:
            raise RuntimeError("Need sympy installed to create symbolic shapes")

        if val < 0:
            from torch._dynamo.source import NegateSource
            return -self.create_symbol(-val, NegateSource(source))

        # Now attempt to duck size this value
        # TODO: Use site has to duck size
        # TODO: Do this duck sizing lazily later

        # Create a duck sized int if necessary
        if val not in self.val_to_var:
            sympy_expr = Symbol(f"s{len(self.var_to_val)}", positive=True, integer=True)
            self.var_to_val[sympy_expr] = sympy.Integer(val)
            self.val_to_var[val] = sympy_expr

        # This implements duck-shaping: input sizes that match are assigned
        # the same symint
        r = self.duck_int(val)
        if isinstance(r, Symbol):
            r.sources.append(source)
        return r

    # Given a concrete integer value, return the duck sized symbol associated
    # with it; e.g., suppose we already have a tensor of size 3 in scope,
    # which was assigned s3, then shape_env.duck_int(3) we will get back s3.
    # This has some pretty tricky preconditions associated with it, so if
    # you are in a binding context, you probably wanted create_symbol instead.
    def duck_int(self, val):
        assert val in self.val_to_var, (
            "Direct call to duck_int MUST only duck size an integer values "
            "that have already produced by inputs (allocated "
            "by create_symbol), or we risk being unable to instantiate the "
            "symbolic variable later.  However, at time of this call "
            f"val={val} was not duck sized.  Bound duck sized integers: "
            f"{list(self.val_to_var.keys())}"
        )
        return self.val_to_var[val]

    # Generates a list of guards strings which, when evaluated in a context that
    # defines tensors for all the sources, returns True or False depending
    # on if the guards in the list evaluated to True or not.  Primarily used by Dynamo,
    # but this is also helpful for manual testing of guards (see
    # evaluate_guards_for_args)
    def produce_guards(self, placeholders, sources,
                       source_ref=lambda n: n.name()) -> List[str]:
        # It took a lot of sweat to figure out the algorithm here.  Let's
        # explain how it works.
        #
        # The ShapeEnv lifecycle looks something like this:
        #
        # - For each input, you either generate a fresh Sympy symbol (s0) to
        #   represent its value (a binding site), or you reuse some
        #   preexisting symbol or expression, skipping the symbol allocation
        #   (e.g., duck sizing to a preexisting symbol, or expressing a
        #   stride as a multiplication of a separate stride and size.)
        #   Naively, you might expect to bind a fresh Sympy symbol for
        #   every input, but this is fairly wasteful as most of these
        #   symbols immediately simplify away, and if you don't eagerly
        #   specialize, e.g., 0/1 symbols, you end up with very complicated
        #   expressions that are not optimizable in practice.
        #
        # - You perform some compute on these symbols, occasionally
        #   introducing guards on boolean expressions on these symbols.
        #   In particular, whenever we guard on equality (_maybe_guard_eq),
        #   we can simplify shapes; e.g., when s0 == s1 * 2, we can now
        #   replace all occurrences of s0 with s1 * 2.  Sometimes, a
        #   boolean expression evaluation doesn't introduce a guard, as
        #   the guard is already entailed by the simplifications we have
        #   applied.
        #
        # - In the end, you have a bunch of replacements (saying how to
        #   simplify shapes) and a bunch of guards (all the equality guards
        #   are trivial, because they're covered by the replacements).
        #
        # From the ShapeEnv, we must generate a Python expression that, when
        # evaluated on a set of inputs, tells us whether or not these boolean
        # expressions would have evaluated in the same way.  However,
        # we cannot easily compute this, as we elide recording boolean
        # expressions when we think they are vacuously true.  Thus, we seek
        # an approximation: we must generate an expression, if true, would have
        # produced an "equivalent" ShapeEnv, which would answer guard
        # expressions in the same way.
        #
        # Our notion of equivalence is a bit subtle.  For example, consider
        # the ShapeEnv created from an input of size (5, 4) versus (4, 4)
        # (no other guards.)  Duck sizing would generate (s0, s1) in the first
        # case but (s0, s0) in the second.  We do NOT assume that size
        # variables are disjoint; so in fact a graph that assumes the input
        # could be (s0, s1) subsumes (s0, s0) (setting s0 == s1), but not
        # vice versa.  However, consider an analogous case (1,) versus (2,).
        # Duck sizing generates (1,) and (s0,); the (s0,) graph does NOT
        # subsume the (1,) graph because we assume that any size variables
        # is NOT 0/1 (and make simplifications according to this; e.g., if
        # we queried s0 == 0, we would immediately return False without
        # returning a guard.)
        #
        # So, it is perhaps easier to flip things on their head: the guard
        # expressions we generate here say what simplifications are valid,
        # and what are not.  Below, we explain each of the guard expressions
        # we generate

        # TODO: Make this more efficient by binding all the size/stride/offsets
        # to locals before performing tests on them.

        from torch._dynamo.source import NegateSource, TensorPropertySource, TensorProperty

        # Actual codegen must be delayed as we don't necessarily know what
        # the symbol mapping is
        input_guards = []

        symbol_to_source = collections.defaultdict(list)

        # How do we know what the value of s0 is?  Fresh variables can only be
        # bound by inputs, so there MUST be some other input which binds the
        # variable.  If there is no such input, this is an error in our
        # system.  We record where all symbols come from, to help you diagnose
        # why those symbols didn't occur.
        #
        # In fact, generally speaking it is only possible for the "outermost"
        # user of a ShapeEnv to evaluate the guards, because some inputs may
        # not be available to inner levels.  For example, Dynamo can guard on
        # tensors that never actually become graph arguments (they are
        # pruned).  In this case, only Dynamo knows about these arguments.
        def track_symint(source, val):
            if isinstance(val, SymInt):
                s = val.node.expr

                if isinstance(s, sympy.Symbol):
                    symbol_to_source[s].append(source)
                elif isinstance(-s, sympy.Symbol):
                    symbol_to_source[-s].append(NegateSource(source))

                input_guards.append((source, s))
            else:
                input_guards.append((source, sympy.Integer(val)))

        for t, source in zip(placeholders, sources):
            assert isinstance(source, Source)
            if t is None:
                continue
            if isinstance(t, SymInt):
                track_symint(source, t)
                continue
            assert isinstance(t, torch.Tensor)
            for i, s in enumerate(t.size()):
                track_symint(TensorPropertySource(source, TensorProperty.SIZE, i), s)
            for i, s in enumerate(t.stride()):
                track_symint(TensorPropertySource(source, TensorProperty.STRIDE, i), s)
            track_symint(TensorPropertySource(source, TensorProperty.STORAGE_OFFSET), t.storage_offset())

        # 1. Every input must equal the final simplified symbolic expression
        #    stored on the placeholder.  Given a placeholder (s0*2, s1),
        #    if we have an input (2, 3), we must show s0*2 == 2 and s1 == 3.
        #    This does a lot of work: it covers duck sizing and equality guards.
        exprs = []
        for source, expr in input_guards:
            # Small optimization
            if (
                isinstance(expr, Symbol) and
                expr in symbol_to_source and
                source == symbol_to_source[expr][0]
            ):
                continue
            sexpr = ShapeGuardPrinter(symbol_to_source, source_ref).doprint(expr)
            exprs.append(f"{source_ref(source)} == {sexpr}")

        # 2. Every guard must evaluate to True (but remember many guards
        #    like s0 == s1*2 because trivial due to simplification)
        for g, tb in self.guards:
            if self._maybe_evaluate_static(g) is not None:
                continue
            g = self.simplify(g)
            try:
                exprs.append(ShapeGuardPrinter(symbol_to_source, source_ref).doprint(g))
            except Exception:
                log.warning(f"Failing guard allocated at: \n{tb}")
                raise

        # 3. Every symbol must not be equal to 0/1
        for sources in symbol_to_source.values():
            assert sources
            # We must assert that each symbol is not zero or one, as we make
            # negative inferences on shape variables
            exprs.append(f"{source_ref(sources[0])} != 0 and {source_ref(sources[0])} != 1")

        return exprs

    def evaluate_guards_for_args(self, placeholders, args):
        from torch._dynamo.source import GlobalSource
        arg_names = [f"t{i}" for i in range(len(args))]
        guards = self.produce_guards(placeholders, [GlobalSource(a) for a in arg_names])
        if guards:
            code = " and ".join(guards)
            return eval(code, {}, dict(zip(arg_names, args)))
        return True

    def bind_symbols(self, placeholders, args):
        # Given a paired list of placeholders (fake tensors with
        # symbolic sizes) and concrete arguments (regular tensors
        # with real sizes), returns a dictionary mapping each
        # symbol to its real value.  So for example, if you
        # have a placeholder with size (s0, s1), binding
        # (2, 4) to it will give you {s0: 2, s1: 4}.  This is
        # not guaranteed to bind ALL symbols in the ShapeEnv;
        # we can't bind a symbol if it doesn't occur in any placeholder,
        # and symbols that already have replacements won't get bindings.

        # This is a little duplicative with evaluate_guards but
        # it's different enough that it seemed cleanest to make
        # another copy.  This assumes the guards are already checked,
        # though if it's cheap we'll check for shenanigans
        bindings: Dict[sympy.Symbol, int] = {}

        def bind_symint(arg, val):
            if isinstance(val, SymInt):
                s = val.node.expr

                if isinstance(s, sympy.Symbol):
                    if s in bindings:
                        assert bindings[s] == arg, f"{bindings[s]} != {arg}"
                    else:
                        bindings[s] = arg
                elif isinstance(-s, sympy.Symbol):
                    if -s in bindings:
                        assert bindings[-s] == -arg, f"{bindings[-s]} != {-arg}"
                    else:
                        bindings[-s] = -arg

        for t, arg in zip(placeholders, args):
            if t is None:
                continue
            if isinstance(t, SymInt):
                bind_symint(arg, t)
                continue
            assert isinstance(t, torch.Tensor)
            for i, s in enumerate(t.size()):
                bind_symint(arg.size(i), s)
            for i, s in enumerate(t.stride()):
                bind_symint(arg.stride(i), s)
            bind_symint(arg.storage_offset(), t.storage_offset())

        return bindings

    def get_nontrivial_guards(self):
        return [self.simplify(guard.expr) for guard in self.guards if self._maybe_evaluate_static(guard.expr) is None]

    def format_guards(self, verbose=False):
        def format_tb(tb):
            if not verbose:
                return ""
            return f"\n   Guarded at:\n{textwrap.indent(tb, '   ')}"

        return '\n'.join(f" - {guard.expr}{format_tb(guard.stack)}" for guard in self.guards)

    def get_shape_groups(self):
        shape_groups = collections.defaultdict(list)
        for k, v in self.replacements.items():
            shape_groups[v].append(k)
        return shape_groups

    @_lru_cache
    def _maybe_evaluate_static(self, expr: "sympy.Expr") -> "Optional[sympy.Expr]":
        """
        Tries to evaluate expr without introducing guards
        """
        expr = self.simplify(expr)
        # Simplifies assuming that shape vars > 1 (since we cache on 0/1 shape values)
        symbols = list(expr.free_symbols)
        new_shape_env = {
            k: sympy.Symbol(f"shape_{idx}", positive=True, integer=True) + 1
            for idx, k in enumerate(symbols)
            # Do not assume unbacked symints are > 1
            if k in self.var_to_val
        }
        new_expr = expr.xreplace(new_shape_env)
        floor_div_replace = {}
        for atom in new_expr.atoms(FloorDiv):
            floor_div_replace[atom] = sympy.floor(atom.args[0] / atom.args[1])
        new_expr = safe_expand(new_expr.xreplace(floor_div_replace))
        if len(list(new_expr.free_symbols)) == 0:
            return new_expr
        return None

    @_lru_cache
    def replace(self, expr: "sympy.Expr") -> "sympy.Expr":
        replacements = {s: self._find(cast(sympy.Symbol, s)) for s in expr.free_symbols}
        return safe_expand(expr.xreplace(replacements))

    @_lru_cache
    def _update_divisible(self):
        new_divisible = set()
        for k in self.divisible:
            res = self.replace(k)
            if len(res.free_symbols) > 0:
                new_divisible.add(k)

        self.divisible = new_divisible

    @_lru_cache
    def simplify(self, expr: "sympy.Expr") -> "sympy.Expr":
        expr = self.replace(expr)
        if expr.has(FloorDiv):
            self._update_divisible()
            div_replacements = {}
            for atom in expr.atoms(FloorDiv):
                base, divisor = atom.args
                if self.replace(base % divisor) in self.divisible:
                    div_replacements[atom] = sympy.floor(base / divisor)
            expr = expr.xreplace(div_replacements)
            expr = safe_expand(expr)
        return expr

    @lru_cache(256)
    def size_hint(self, expr: "sympy.Expr"):
        """
        Gets a size hint for a given expression from the underlying shapes we had.
        Does not introduce a guard, so only use this when you can guarantee that
        your code is still valid for arbitrary shapes (such as optimization decisions)
        """
        result_expr = safe_expand(expr).xreplace(self.var_to_val)
        if len(result_expr.free_symbols) != 0:
            raise self._make_data_dependent_error(result_expr)
        return result_expr

    def _make_data_dependent_error(self, expr):
        # TODO: in a Dynamo context, having user code, and having the
        # name of the local, will be much better
        accesses = '\n\n'.join(
            f"Data dependent variable '{s}' allocated at:\n{s.stack}"
            for s in expr.free_symbols
        )
        return GuardOnDataDependentSymNode(
            f"\n\n{accesses}\n"
            "GuardOnDataDependentSymNode: It appears that you're trying to get "
            "a value out of symbolic int/float "
            "whose value is data-dependent (and thus we do not know the true value.)  "
            f"The expression we were trying to evaluate is {expr}.  "
            "Scroll up to see where each of these data-dependent accesses originally occurred."
            # TODO: Help text about how to use our runtime tests to fix this
            # problem
        )

    @_lru_cache
    def _find(self, a: "sympy.Symbol") -> "sympy.Expr":
        """
        Implements a DSU-like algorithm to find the variable that represents a
        Also handles transitive non-identity replacements.

        a: b + c
        c: d
        """
        if a not in self.replacements:
            return a
        res = self.replacements[a]
        cur_replace = {s: self._find(s) for s in res.free_symbols}
        self.replacements[a] = self.replacements[a].xreplace(cur_replace)
        return self.replacements[a]

    @lru_cache(256)
    def _maybe_guard_eq(self, expr: Union["sympy.Eq", "sympy.Ne"], concrete_bool: bool) -> None:
        """
        Evaluates the result of an eq call. If true, uses information to
        simplify shapes (i.e. a == b or a % 5 == 0)
        """
        assert type(concrete_bool) is bool
        if isinstance(expr, sympy.Eq):
            if not concrete_bool:
                return
        # NB: Apparently this is load bearing; to see what test fails if
        # you comment it out run:
        # python test/functorch/test_aotdispatch.py -k
        # test_aot_autograd_symbolic_module_exhaustive_nn_LazyConv3d_cpu_float32
        elif isinstance(expr, sympy.Ne):
            if concrete_bool:
                return
        free = list(expr.free_symbols)

        assert len(free) > 0, "The expression should not be static by this point"
        # In case of really gnarly expression, we don't blow up
        if len(free) > 5:
            return
        free = sorted(free, key=lambda x: (self.size_hint(x), x.name), reverse=True)  # type: ignore[attr-defined]
        lhs = expr.lhs
        rhs = expr.rhs
        if not expr.has(sympy.Mod):
            try:
                solutions = sympy.solve(lhs - rhs, free[0], dict=True)
                if len(solutions) != 1:
                    return
                solution = solutions[0][free[0]]
                if all(t.is_integer for t in sympy.preorder_traversal(solution)):
                    new_var = self._find(solution)
                    self.replacements[cast(sympy.Symbol, free[0])] = new_var
            except NotImplementedError:
                pass
            except RecursionError:
                log.warning(f"RecursionError in sympy.solve({lhs} - {rhs}, {free[0]})")
        if expr.has(sympy.Mod):
            mod_expr = tuple(expr.atoms(sympy.Mod))[0]
            try:
                solutions = sympy.solve(lhs - rhs, mod_expr, dict=True)
                if len(solutions) == 1 and solutions[0][mod_expr] == 0:
                    self.divisible.add(mod_expr)
            except NotImplementedError:
                pass
        return

    @lru_cache(256)
    def evaluate_expr(self, expr: "sympy.Expr", hint=None):
        """
        Given an expression, evaluates it, adding guards if necessary
        """
        if len(expr.free_symbols) == 0:
            return expr
        expr = self.simplify(expr)
        static_expr = self._maybe_evaluate_static(expr)
        if static_expr is not None:
            return static_expr

        if hint is None:
            concrete_val = self.size_hint(expr)
        else:
            concrete_val = sympy.sympify(hint)

        if isinstance(expr, (sympy.Eq, sympy.Ne)):
            self._maybe_guard_eq(expr, bool(concrete_val))
            # TODO: If we successfully eliminate a symbol via equality, it
            # is not actually necessary to save a guard for the equality,
            # as we will implicitly generate a guard when we match that
            # input against the symbol

        # TODO: optimize this; avoid formatting traces until we need them
        # NB: drop two frames; evaluate_expr and the Sym* function that
        # actually called us
        if not self._suppress_guards_tls():
            stack = ''.join(traceback.format_list(traceback.extract_stack()[:-2]))
            if concrete_val is sympy.true:
                self.guards.append(ShapeGuard(expr, stack))
            elif concrete_val is sympy.false:
                self.guards.append(ShapeGuard(sympy.Not(expr), stack))
            else:
                self.guards.append(
                    ShapeGuard(sympy.Eq(expr, concrete_val), stack))  # type: ignore[arg-type]
        return concrete_val<|MERGE_RESOLUTION|>--- conflicted
+++ resolved
@@ -38,13 +38,8 @@
 
 __all__ = [
     "has_symbolic_sizes_strides", "create_contiguous", "ShapeEnv",
-<<<<<<< HEAD
     "SymDispatchMode", "FloorDiv", "guard_int", "guard_float", "guard_scalar", "wrap_node",
     "method_to_operator", "hint_int", "SYMPY_INTERP",
-=======
-    "SymDispatchMode", "FloorDiv", "guard_int", "guard_float", "wrap_node",
-    "method_to_operator", "SYMPY_INTERP",
->>>>>>> 3a5a7624
 ]
 
 SYM_FUNCTION_MODE = None
