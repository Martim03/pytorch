--- conflicted
+++ resolved
@@ -3821,17 +3821,10 @@
         if is_debug and config.extended_debug_cpp:
             cpp_stack = CapturedTraceback.extract(cpp=True)
             maybe_extra_debug += "\nC++ stack trace:\n" + ''.join(cpp_stack.format())
-<<<<<<< HEAD
 
         return fsummary, maybe_user_loc, maybe_extra_debug
 
-    def _log_guard(self, prefix: str, g):
-=======
-
-        return fsummary, maybe_user_loc, maybe_extra_debug
-
     def _log_guard(self, prefix: str, g, forcing_spec: bool):
->>>>>>> 24bdd03d
         if self.log.isEnabledFor(logging.INFO):
             str_g = str(g)
             is_debug = config.extended_debug_guard_added is not None and str_g == config.extended_debug_guard_added
