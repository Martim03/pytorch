--- conflicted
+++ resolved
@@ -79,11 +79,6 @@
             - The root FSDP state has its value specially set to ``False`` as a
             heuristic since its parameters would typically be immediately
             all-gathered for backward.
-<<<<<<< HEAD
-        mp_policy (MixedPrecisionPolicy): This controls the mixed precision
-            policy, which offers parameter/reduction mixed precision for this
-            module. See :class:`MixedPrecisionPolicy` for details.
-=======
             - After forward, the parameters registered to the module depend on
             to this: The registered parameters are the sharded parameters if
             ``True``; unsharded parameters if ``False``; and the paramters
@@ -91,7 +86,9 @@
             between forward and backward, the registered parameters must be the
             sharded parameters. For ``False`` or an ``int``, this can be done
             by manually resharding via :meth:`reshard`.
->>>>>>> 829aa951
+        mp_policy (MixedPrecisionPolicy): This controls the mixed precision
+            policy, which offers parameter/reduction mixed precision for this
+            module. See :class:`MixedPrecisionPolicy` for details.
     """
     if isinstance(module, (nn.ModuleList, nn.ModuleDict)):
         raise ValueError(
