--- conflicted
+++ resolved
@@ -153,15 +153,9 @@
 
     # Convert offsets to blocks with row_ranges for tabulate
     blocks = _convert_offset_to_ranges(all_offsets)
-<<<<<<< HEAD
     local_rank_zero_on_all_dim = all(
-        device_mesh.get_local_rank(mesh_dim=dim) == 0
-        for dim in range(device_mesh.ndim)
+        device_mesh.get_local_rank(mesh_dim=dim) == 0 for dim in range(device_mesh.ndim)
     )
     if local_rank_zero_on_all_dim:
-        print(prompt)
-=======
-    if device_mesh.get_rank() == 0:
         print(header)
->>>>>>> c2f1d9cb
         print(_create_table(blocks))