#include <c10/core/ConstantSymNodeImpl.h>

namespace c10 {

// This is used to support the case where the lhs is a constant symnode
// and the rhs is a singleton symnode. This situation occurs today when we
// perform a binary op between nested int and plain int and the
// singleton promotes the int into a constant symnode. If we'd like to
// support more combinations in the future, we may need to implement some
// kind of multiple dispatch.
#define DEFINE_BINARY_OP(OP, ROP)                                        \
  template <typename T>                                                  \
  c10::SymNode ConstantSymNodeImpl<T>::OP(const c10::SymNode& other) {   \
<<<<<<< HEAD
    TORCH_INTERNAL_ASSERT(other->is_singleton());                        \
=======
    TORCH_INTERNAL_ASSERT(other->nested_int().has_value());              \
>>>>>>> ce33a847
    return other->ROP(                                                   \
        c10::intrusive_ptr<ConstantSymNodeImpl<T>>::reclaim_copy(this)); \
  }

DEFINE_BINARY_OP(eq, eq)
DEFINE_BINARY_OP(ne, ne)
DEFINE_BINARY_OP(ge, le)
DEFINE_BINARY_OP(le, ge)
DEFINE_BINARY_OP(lt, gt)
DEFINE_BINARY_OP(gt, lt)
DEFINE_BINARY_OP(mul, mul)

#undef DEFINE_BINARY_OP

template class ConstantSymNodeImpl<bool>;
template class ConstantSymNodeImpl<int64_t>;

} // namespace c10<|MERGE_RESOLUTION|>--- conflicted
+++ resolved
@@ -3,19 +3,15 @@
 namespace c10 {
 
 // This is used to support the case where the lhs is a constant symnode
-// and the rhs is a singleton symnode. This situation occurs today when we
+// and the rhs is a nested int symnode. This situation occurs today when we
 // perform a binary op between nested int and plain int and the
-// singleton promotes the int into a constant symnode. If we'd like to
+// int is promoted into a constant symnode. If we'd like to
 // support more combinations in the future, we may need to implement some
 // kind of multiple dispatch.
 #define DEFINE_BINARY_OP(OP, ROP)                                        \
   template <typename T>                                                  \
   c10::SymNode ConstantSymNodeImpl<T>::OP(const c10::SymNode& other) {   \
-<<<<<<< HEAD
-    TORCH_INTERNAL_ASSERT(other->is_singleton());                        \
-=======
-    TORCH_INTERNAL_ASSERT(other->nested_int().has_value());              \
->>>>>>> ce33a847
+    TORCH_INTERNAL_ASSERT(other->is_nested_int());                        \
     return other->ROP(                                                   \
         c10::intrusive_ptr<ConstantSymNodeImpl<T>>::reclaim_copy(this)); \
   }
