#pragma once

#include <MetalPerformanceShadersGraph/MetalPerformanceShadersGraph.h>

#if !defined(__MAC_14_0) && \
    (!defined(MAC_OS_X_VERSION_14_0) || (MAC_OS_X_VERSION_MIN_REQUIRED < MAC_OS_X_VERSION_14_0))

typedef NS_ENUM(NSUInteger, MPSGraphFFTScalingMode)
{
    MPSGraphFFTScalingModeNone          = 0L,
    MPSGraphFFTScalingModeSize          = 1L,
    MPSGraphFFTScalingModeUnitary       = 2L,
};

interface FakeMPSGraphFFTDescriptor : NSObject<NSCopying>
@property (readwrite, nonatomic) BOOL inverse;
@property (readwrite, nonatomic) MPSGraphFFTScalingMode scalingMode;
@property (readwrite, nonatomic) BOOL roundToOddHermitean;
+(nullable instancetype) descriptor;
@end

@compatibility_alias MPSGraphFFTDescriptor FakeMPSGraphFFTDescriptor;

@interface MPSGraph (SonomaOps)
<<<<<<< HEAD
-(MPSGraphTensor * _Nonnull) fastFourierTransformWithTensor:(MPSGraphTensor * _Nonnull) tensor
                                                       axes:(NSArray<NSNumber *> * _Nonnull) axes
                                                 descriptor:(MPSGraphFFTDescriptor * _Nonnull) descriptor
                                                       name:(NSString * _Nullable) name;

-(MPSGraphTensor * _Nonnull) realToHermiteanFFTWithTensor:(MPSGraphTensor * _Nonnull) tensor
                                                     axes:(NSArray<NSNumber *> * _Nonnull) axes
                                               descriptor:(MPSGraphFFTDescriptor * _Nonnull) descriptor
                                                     name:(NSString * _Nullable) name;

-(MPSGraphTensor * _Nonnull) HermiteanToRealFFTWithTensor:(MPSGraphTensor * _Nonnull) tensor
                                                     axes:(NSArray<NSNumber *> * _Nonnull) axes
                                               descriptor:(MPSGraphFFTDescriptor * _Nonnull) descriptor
                                                     name:(NSString * _Nullable) name;

-(MPSGraphTensor *) conjugateWithTensor:(MPSGraphTensor *) tensor
                                   name:(NSString * _Nullable) name;
=======
-(MPSGraphTensor * _Nonnull) conjugateWithTensor:(MPSGraphTensor * _Nonnull) tensor
                                            name:(NSString * _Nullable) name;
>>>>>>> 30bb2826
@end
// define BFloat16 enums for MacOS13
#define MPSDataTypeBFloat16 ((MPSDataType) (MPSDataTypeAlternateEncodingBit | MPSDataTypeFloat16))

// define Metal version
#define MTLLanguageVersion3_1 ((MTLLanguageVersion) ((3 << 16) + 1))
#endif<|MERGE_RESOLUTION|>--- conflicted
+++ resolved
@@ -12,7 +12,7 @@
     MPSGraphFFTScalingModeUnitary       = 2L,
 };
 
-interface FakeMPSGraphFFTDescriptor : NSObject<NSCopying>
+@interface FakeMPSGraphFFTDescriptor : NSObject<NSCopying>
 @property (readwrite, nonatomic) BOOL inverse;
 @property (readwrite, nonatomic) MPSGraphFFTScalingMode scalingMode;
 @property (readwrite, nonatomic) BOOL roundToOddHermitean;
@@ -22,7 +22,9 @@
 @compatibility_alias MPSGraphFFTDescriptor FakeMPSGraphFFTDescriptor;
 
 @interface MPSGraph (SonomaOps)
-<<<<<<< HEAD
+-(MPSGraphTensor * _Nonnull) conjugateWithTensor:(MPSGraphTensor * _Nonnull) tensor
+                                            name:(NSString * _Nullable) name;
+
 -(MPSGraphTensor * _Nonnull) fastFourierTransformWithTensor:(MPSGraphTensor * _Nonnull) tensor
                                                        axes:(NSArray<NSNumber *> * _Nonnull) axes
                                                  descriptor:(MPSGraphFFTDescriptor * _Nonnull) descriptor
@@ -37,14 +39,8 @@
                                                      axes:(NSArray<NSNumber *> * _Nonnull) axes
                                                descriptor:(MPSGraphFFTDescriptor * _Nonnull) descriptor
                                                      name:(NSString * _Nullable) name;
+@end
 
--(MPSGraphTensor *) conjugateWithTensor:(MPSGraphTensor *) tensor
-                                   name:(NSString * _Nullable) name;
-=======
--(MPSGraphTensor * _Nonnull) conjugateWithTensor:(MPSGraphTensor * _Nonnull) tensor
-                                            name:(NSString * _Nullable) name;
->>>>>>> 30bb2826
-@end
 // define BFloat16 enums for MacOS13
 #define MPSDataTypeBFloat16 ((MPSDataType) (MPSDataTypeAlternateEncodingBit | MPSDataTypeFloat16))
 
