#include <ATen/native/vulkan/api/Context.h>

#include <cstring>
#include <memory>
#include <sstream>

#ifndef VULKAN_DESCRIPTOR_POOL_SIZE
#define VULKAN_DESCRIPTOR_POOL_SIZE 1024u
#endif

#ifndef VULKAN_QUERY_POOL_SIZE
#define VULKAN_QUERY_POOL_SIZE 4096u
#endif

namespace at {
namespace native {
namespace vulkan {
namespace api {

Context::Context(size_t adapter_i, const ContextConfig& config)
    : config_(config),
      // Important handles
      adapter_p_(runtime()->get_adapter_p(adapter_i)),
      device_(adapter_p_->device_handle()),
      queue_(adapter_p_->request_queue()),
      // Resource pools
      command_pool_(device_, queue_.family_index, config_.cmdPoolConfig),
      descriptor_pool_(device_, config_.descriptorPoolConfig),
      fences_(device_),
// Diagnostics
#ifdef USE_VULKAN_GPU_DIAGNOSTICS
      querypool_(config_.queryPoolConfig, adapter_p_),
#endif /* USE_VULKAN_GPU_DIAGNOSTICS */
      // Command buffer submission
      cmd_mutex_{},
      cmd_(VK_NULL_HANDLE, 0u),
      submit_count_{0u},
      // Memory Management
      buffer_clearlist_mutex_{},
      buffers_to_clear_{},
      image_clearlist_mutex_{},
      images_to_clear_{} {
}

Context::~Context() {
  try {
    flush();
    // Let the device know the context is done with the queue
    adapter_p_->return_queue(queue_);
  } catch (...) {
  }
}

DescriptorSet Context::get_descriptor_set(
    const ShaderInfo& shader_descriptor,
    const utils::uvec3& local_workgroup_size) {
  VkDescriptorSetLayout shader_layout =
      shader_layout_cache().retrieve(shader_descriptor.kernel_layout);

  VkPipelineLayout pipeline_layout =
      pipeline_layout_cache().retrieve(shader_layout);

  VkPipeline pipeline = pipeline_cache().retrieve(
      {pipeline_layout_cache().retrieve(shader_layout),
       shader_cache().retrieve(shader_descriptor),
       local_workgroup_size});

  cmd_.bind_pipeline(pipeline, pipeline_layout, local_workgroup_size);

  return descriptor_pool().get_descriptor_set(
      shader_layout, shader_descriptor.kernel_layout);
}

void Context::register_shader_dispatch(
    const DescriptorSet& descriptors,
    PipelineBarrier& pipeline_barrier,
<<<<<<< HEAD
=======
    const ShaderInfo& shader_descriptor,
>>>>>>> c66d68ba
    const utils::uvec3& global_workgroup_size) {
  // Adjust the global workgroup size based on the output tile size
  const utils::uvec3 effective_global_wg = {
      utils::div_up(
          global_workgroup_size.data[0u],
          shader_descriptor.out_tile_size.data[0u]),
      utils::div_up(
          global_workgroup_size.data[1u],
          shader_descriptor.out_tile_size.data[1u]),
      utils::div_up(
          global_workgroup_size.data[2u],
          shader_descriptor.out_tile_size.data[2u]),
  };

  cmd_.bind_descriptors(descriptors.get_bind_handle());
  cmd_.insert_barrier(pipeline_barrier);

  cmd_.dispatch(effective_global_wg);
}

void Context::submit_cmd_to_gpu(VkFence fence_handle, const bool final_use) {
  if (cmd_) {
    cmd_.end();
    adapter_p_->submit_cmd(
        queue_, cmd_.get_submit_handle(final_use), fence_handle);

    submit_count_ = 0u;
  }
}

void Context::flush() {
  VK_CHECK(vkQueueWaitIdle(queue()));

  command_pool_.flush();
  descriptor_pool_.flush();

  // If there is an existing command buffer, invalidate it
  if (cmd_) {
    cmd_.invalidate();
  }

  std::lock_guard<std::mutex> bufferlist_lock(buffer_clearlist_mutex_);
  std::lock_guard<std::mutex> imagelist_lock(image_clearlist_mutex_);
  buffers_to_clear_.clear();
  images_to_clear_.clear();
}

bool available() {
  return context();
}

Context* context() {
  static const std::unique_ptr<Context> context([]() -> Context* {
    try {
      const uint32_t submit_frequency = 16u;

      const CommandPoolConfig cmd_config{
          32u, // cmdPoolInitialSize
          8u, // cmdPoolBatchSize
      };

      const DescriptorPoolConfig descriptor_pool_config{
          VULKAN_DESCRIPTOR_POOL_SIZE, // descriptorPoolMaxSets
          VULKAN_DESCRIPTOR_POOL_SIZE, // descriptorUniformBufferCount
          VULKAN_DESCRIPTOR_POOL_SIZE, // descriptorStorageBufferCount
          VULKAN_DESCRIPTOR_POOL_SIZE, // descriptorCombinedSamplerCount
          VULKAN_DESCRIPTOR_POOL_SIZE, // descriptorStorageImageCount
          32u, // descriptorPileSizes
      };

      const QueryPoolConfig query_pool_config{
          VULKAN_QUERY_POOL_SIZE, // maxQueryCount
          256u, // initialReserveSize
      };

      const ContextConfig config{
          submit_frequency, // cmdSubmitFrequency
          cmd_config, // cmdPoolConfig
          descriptor_pool_config, // descriptorPoolConfig
          query_pool_config, // queryPoolConfig
      };

      return new Context(runtime()->default_adapter_i(), config);
    } catch (...) {
    }

    return nullptr;
  }());

  return context.get();
}

//
// UniformParamsBuffer
//

namespace {

void memcpy_to_buffer(const VulkanBuffer& src, VulkanBuffer& dst) {
  MemoryMap dst_mapping(dst, MemoryAccessType::WRITE);

  MemoryMap src_mapping(src, MemoryAccessType::READ);
  src_mapping.invalidate();

  void* dst_ptr = dst_mapping.template data<void>();
  void* src_ptr = src_mapping.template data<void>();

  // @lint-ignore CLANGTIDY facebook-security-vulnerable-memcpy
  memcpy(dst_ptr, src_ptr, src.mem_size());
}

} // namespace

UniformParamsBuffer::UniformParamsBuffer(const UniformParamsBuffer& other)
    : context_p_(other.context_p_), vulkan_buffer_{} {
  if (other.vulkan_buffer_) {
    vulkan_buffer_ = context_p_->adapter_ptr()->vma().create_uniform_buffer(
        other.vulkan_buffer_.mem_size());

    memcpy_to_buffer(other.vulkan_buffer_, vulkan_buffer_);
  }
}

UniformParamsBuffer& UniformParamsBuffer::operator=(
    const UniformParamsBuffer& other) {
  if (&other != this) {
    context_p_ = other.context_p_;

    // Move vulkan_buffer_ to another VulkanBuffer for cleanup
    if (vulkan_buffer_) {
      VulkanBuffer temp_buffer(std::move(vulkan_buffer_));
      context_p_->register_buffer_cleanup(temp_buffer);
    }
    // vulkan_buffer_ should now be empty

    if (other.vulkan_buffer_) {
      vulkan_buffer_ = context_p_->adapter_ptr()->vma().create_uniform_buffer(
          other.vulkan_buffer_.mem_size());

      memcpy_to_buffer(other.vulkan_buffer_, vulkan_buffer_);
    }
  }

  return *this;
}

} // namespace api
} // namespace vulkan
} // namespace native
} // namespace at<|MERGE_RESOLUTION|>--- conflicted
+++ resolved
@@ -74,10 +74,7 @@
 void Context::register_shader_dispatch(
     const DescriptorSet& descriptors,
     PipelineBarrier& pipeline_barrier,
-<<<<<<< HEAD
-=======
     const ShaderInfo& shader_descriptor,
->>>>>>> c66d68ba
     const utils::uvec3& global_workgroup_size) {
   // Adjust the global workgroup size based on the output tile size
   const utils::uvec3 effective_global_wg = {
