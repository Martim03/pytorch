# Owner(s): ["module: nn"]
from copy import deepcopy
from itertools import product
import re
from tempfile import NamedTemporaryFile
import unittest

import torch
import torch.nn as nn
from torch.testing._internal.common_nn import NNTestCase
from torch.testing._internal.common_utils import TestCase, \
    TEST_NUMPY, IS_WINDOWS, skipIfTorchDynamo, instantiate_parametrized_tests, \
    parametrize, run_tests, skipIfCrossRef, swap
from torch.utils._pytree import tree_map

if TEST_NUMPY:
    import numpy as np


class TestLoadStateDict(NNTestCase):
    _do_cuda_memory_leak_check = True
    _do_cuda_non_default_stream = True

    @unittest.skipIf(not TEST_NUMPY, "numpy not found")
    @swap([True, False])
    def test_load_state_dict_invalid(self):
        m = torch.nn.Linear(2, 2, bias=False)

        state_dict = {'weight': np.random.randn(2, 2)}
        with self.assertRaisesRegex(RuntimeError,
                                    "expected torch.Tensor or Tensor-like object from checkpoint but received"):
            m.load_state_dict(state_dict)

        state_dict = {'weight': ((1., 1.), (2., 2.))}
        with self.assertRaisesRegex(RuntimeError,
                                    "expected torch.Tensor or Tensor-like object from checkpoint but received"):
            m.load_state_dict(state_dict)

    @swap([True, False])
    def test_load_state_dict_type(self):
        m = nn.Module()

        with self.assertRaisesRegex(TypeError,
                                    "Expected state_dict to be dict-like, got"):
            m.load_state_dict("")
        with self.assertRaisesRegex(TypeError,
                                    "Expected state_dict to be dict-like, got"):
            m.load_state_dict(2)

    @swap([True, False])
    @skipIfTorchDynamo("dynamo installs weakrefs on some params")
    def test_load_state_dict(self):
        l = nn.Linear(5, 5)
        block = nn.Module()
        block.conv1 = nn.Conv2d(3, 3, 3, bias=True)
        block.conv2 = nn.Conv2d(3, 3, 3, bias=False)
        net = nn.Module()
        net.linear1 = l
        net.linear2 = l
        net.bn = nn.BatchNorm2d(2)
        net.block = block
        net.add_module('empty', None)
        conv1_bias_dtype = block.conv1.bias.dtype

        state_dict = net.state_dict()
        state_dict.update({
            'linear1.weight': torch.ones(5, 5),
            'block.conv1.bias': torch.arange(1, 4, dtype=conv1_bias_dtype),
            'bn.running_mean': torch.randn(2),
        })
        # Also test if a DDP state_dict can be loaded from a local model.
        ddp_state_dict = net.state_dict()
        ddp_state_dict.update({
            'module.linear1.weight': torch.ones(5, 5),
            'module.block.conv1.bias': torch.arange(1, 4, dtype=conv1_bias_dtype),
            'module.bn.running_mean': torch.randn(2),
        })
        torch.nn.modules.utils.consume_prefix_in_state_dict_if_present(ddp_state_dict, 'module.')
        for sd in [state_dict, ddp_state_dict]:
            incompatible_keys = net.load_state_dict(sd)
            self.assertEqual(len(incompatible_keys.missing_keys), 0)
            self.assertEqual(len(incompatible_keys.unexpected_keys), 0)
            self.assertNotIn('Incompatible', str(incompatible_keys))
            self.assertEqual(net.linear1.weight, sd['linear1.weight'])
            self.assertEqual(net.block.conv1.bias, sd['block.conv1.bias'])
            self.assertEqual(net.bn.running_mean, sd['bn.running_mean'])

        state_dict = net.state_dict()
        state_dict.update({'extra': torch.ones(5)})
        self.assertRaises(RuntimeError, lambda: net.load_state_dict(state_dict))
        incompatible_keys = net.load_state_dict(state_dict, strict=False)
        self.assertEqual(len(incompatible_keys.missing_keys), 0)
        self.assertEqual(len(incompatible_keys.unexpected_keys), 1)
        self.assertIn('extra', incompatible_keys.unexpected_keys)
        self.assertIn('Incompatible', str(incompatible_keys))

        state_dict = net.state_dict()
        state_dict.update({'extra.param': torch.ones(5)})
        self.assertRaises(RuntimeError, lambda: net.load_state_dict(state_dict))
        incompatible_keys = net.load_state_dict(state_dict, strict=False)
        self.assertEqual(len(incompatible_keys.missing_keys), 0)
        self.assertEqual(len(incompatible_keys.unexpected_keys), 1)
        self.assertIn('extra.param', incompatible_keys.unexpected_keys)

        state_dict = net.state_dict()
        del state_dict['linear1.weight']
        self.assertRaises(RuntimeError, lambda: net.load_state_dict(state_dict))
        incompatible_keys = net.load_state_dict(state_dict, strict=False)
        self.assertEqual(len(incompatible_keys.missing_keys), 1)
        self.assertEqual(len(incompatible_keys.unexpected_keys), 0)
        self.assertIn('linear1.weight', incompatible_keys.missing_keys)
        state_dict.update({'extra.param': torch.ones(5)})
        self.assertRaises(RuntimeError, lambda: net.load_state_dict(state_dict))
        incompatible_keys = net.load_state_dict(state_dict, strict=False)
        self.assertEqual(len(incompatible_keys.missing_keys), 1)
        self.assertEqual(len(incompatible_keys.unexpected_keys), 1)
        self.assertIn('linear1.weight', incompatible_keys.missing_keys)
        self.assertIn('extra.param', incompatible_keys.unexpected_keys)

        state_dict = net.state_dict()
        state_dict.update({'bn.running_mean': torch.rand(14, 4)})  # wrong size
        self.assertRaises(RuntimeError, lambda: net.load_state_dict(state_dict))
        self.assertRaises(RuntimeError, lambda: net.load_state_dict(state_dict, strict=False))

        state_dict = net.state_dict()
        old_state_dict = deepcopy(state_dict)
        state_dict = {
            'linear1.weight': torch.ones(5, 5),
            'block.conv1.bias': torch.arange(1, 4, dtype=conv1_bias_dtype),
            'bn.running_mean': torch.randn(2),
            'nonexistent_key': torch.rand(3)
        }
        net.load_state_dict(state_dict, strict=False)
        self.assertEqual(net.linear1.weight, state_dict['linear1.weight'])
        self.assertEqual(net.block.conv1.bias, state_dict['block.conv1.bias'])
        self.assertEqual(net.bn.running_mean, state_dict['bn.running_mean'])
        new_state_dict = net.state_dict()
        del old_state_dict['linear1.weight']
        del old_state_dict['block.conv1.bias']
        del old_state_dict['bn.running_mean']
        for k, v, in old_state_dict.items():
            self.assertTrue(v.equal(new_state_dict[k]))

    @swap([True, False])
    def test_load_state_dict_BC(self):
        # BatchNormNd
        # Added num_batches_tracked buffer at version 2. For state dict with
        # earlier versions or no versions, it should provide default value of 0.
        bn = nn.BatchNorm2d(3)
        state_dict = bn.state_dict()
        del state_dict['num_batches_tracked']
        state_dict._metadata['']['version'] = 1  # version 1
        bn.load_state_dict(state_dict)
        self.assertEqual(bn.num_batches_tracked.dtype, torch.long)
        self.assertEqual(bn.num_batches_tracked.item(), 0)
        del state_dict._metadata['']['version']  # no version
        bn.load_state_dict(state_dict)
        self.assertEqual(bn.num_batches_tracked.dtype, torch.long)
        self.assertEqual(bn.num_batches_tracked.item(), 0)

    @swap([True, False])
    def test_load_state_dict_child(self):
        base_module = nn.Linear(1, 1)
        model = base_module
        for _ in range(3):
            model = nn.Sequential(*[deepcopy(model) for _ in range(10)])

        def hook_fn(module, state_dict, prefix, local_metadata, strict, missing_keys, unexpected_keys, error_msgs):
            module_state_dict = module.state_dict()
            self.assertEqual(len(module_state_dict.keys()), len(state_dict.keys()))

        model[0][0]._register_load_state_dict_pre_hook(hook_fn, with_module=True)
        model.load_state_dict(model.state_dict(), strict=True)

    @unittest.skipIf(IS_WINDOWS, "Tempfile permission issue on windows")
    @swap([True, False])
    def test_register_state_dict_pre_hook_backward_compat(self):
        called = False

        def my_state_dict_pre_hook(*args, **kwargs):
            nonlocal called
            called = True

        m = nn.Linear(1, 1)
        self.assertTrue(hasattr(m, '_state_dict_pre_hooks'))
        delattr(m, '_state_dict_pre_hooks')
        # Save and load, ensure we can still call state_dict
        # without running into issues.
        with NamedTemporaryFile() as f:
            # Note that torch.save / torch.load is not recommended
            # to save / load modules.
            torch.save(m, f.name)
            m = torch.load(f.name)

        # Ensure we can run state_dict without issues
        _ = m.state_dict()
        self.assertFalse(called)
        m.register_state_dict_pre_hook(my_state_dict_pre_hook)
        _ = m.state_dict()
        self.assertTrue(called)

    # fails swapping as LSTM installs weak references on the parameters
    @swap([False])
    @skipIfTorchDynamo("TorchDynamo fails here for unknown reasons")
    def test_load_state_dict_ref_cycle(self):
        # load_state_dict shouldn't cause a reference cycle involving Tensors
        import gc

        m = torch.nn.LSTM(16, 16, bidirectional=True)

        gc.collect()
        m.load_state_dict(deepcopy(m).state_dict())
        refcycles = gc.collect()

        self.assertEqual(refcycles, 0)

    @swap([True, False])
    def test_load_state_dict_custom(self):

        class CustomState(nn.Module):
            def __init__(self):
                super().__init__()
                self.param = torch.nn.Parameter(torch.ones(1))
                self.sub = torch.nn.Linear(5, 5)

            def _save_to_state_dict(self, destination, prefix, keep_vars):
                destination[prefix + "serialized"] = self.param.data + 1

            def _load_from_state_dict(self, state_dict, prefix, local_metadata,
                                      strict, missing_keys, unexpected_keys,
                                      error_msgs):
                # skip some of the error handling
                self.param.data.copy_(state_dict[prefix + "serialized"] - 1)

        # use sequential to verify nesting
        m = nn.Sequential(CustomState())
        with torch.no_grad():
            m[0].param[0] = 10
            m[0].sub.weight[0, 0] = 555
        state_dict = m.state_dict()
        self.assertEqual(state_dict["0.serialized"].item(), 11)
        self.assertIn("0.sub.weight", state_dict)
        self.assertNotIn("0.param", state_dict)
        del m
        mm = nn.Sequential(CustomState())
        self.assertEqual(mm[0].param[0].item(), 1)
        mm.load_state_dict(state_dict)
        self.assertEqual(mm[0].param[0].item(), 10)
        self.assertEqual(mm[0].sub.weight[0, 0].item(), 555)

    @swap([True, False])
    @parametrize("keep_vars", [True, False])
    def test_load_state_dict_assign_meta(self, keep_vars):
        class MyModule(torch.nn.Module):
            def __init__(self):
                super().__init__()
                self.fc1 = nn.Linear(3, 5)
                self.bn = nn.BatchNorm1d(5)
                self.x = nn.Parameter(torch.rand(5), requires_grad=False)

            def forward(self, input):
                return self.x + self.bn(self.fc1(input))

        swap = torch.__future__.get_swap_module_params_on_conversion()
        net = MyModule()
        state_dict = net.state_dict(keep_vars=keep_vars)
        for v in state_dict.values():
            v.requires_grad_(False)

        with torch.device('meta'):
            net_meta = MyModule()

        net_meta_state_dict_old = net_meta.state_dict(keep_vars=True)
        net_meta.load_state_dict(state_dict, assign=True)

        # Make sure parameters and persistent buffers were assigned
        net_meta_state_dict = net_meta.state_dict(keep_vars=True)
        for key in state_dict.keys():
            if key in net_meta._parameters:
<<<<<<< HEAD
                if keep_vars and not swap:
                    # state_dict[key] is an nn.Parameter
                    self.assertTrue(state_dict[key] is net_meta_state_dict[key])
                else:
                    if swap:
                        self.assertTrue(net_meta_state_dict[key] is net_meta_state_dict_old[key])
                    else:
                        # state_dict[key] is not an nn.Parameter so it will be detached when wrapping with a Parameter
                        self.assertTrue(net_meta_state_dict[key] is not net_meta_state_dict_old[key])
                        self.assertEqual(net_meta_state_dict_old[key].requires_grad, net_meta_state_dict[key].requires_grad)
                self.assertEqual(state_dict[key], net_meta_state_dict[key])
=======
                self.assertEqual(net_meta_state_dict_old[key].requires_grad, net_meta_state_dict[key].requires_grad)
                if keep_vars:
                    # state_dict[key] is an nn.Parameter
                    self.assertTrue(state_dict[key] is net_meta_state_dict[key])
                else:
                    # state_dict[key] is not an nn.Parameter so it will be detached when wrapping with a Parameter
                    self.assertTrue(net_meta_state_dict[key] is not net_meta_state_dict_old[key])
                    self.assertEqual(state_dict[key], net_meta_state_dict[key])
>>>>>>> 6424bc16
            elif key in net_meta._buffers and key not in net_meta._non_persistent_buffers_set:
                self.assertTrue(state_dict[key] is net_meta_state_dict[key])
                self.assertEqual(state_dict[key], net_meta_state_dict[key])

        # Make sure that ordering of parameters and buffers is preserved
        net_named_parameters = net.named_parameters()
        net_named_buffers = net.named_buffers()
        net_meta_named_parameters = net_meta.named_parameters()
        net_meta_named_buffers = net_meta.named_buffers()

        for (n1, _), (n2, _) in zip(net_named_parameters, net_meta_named_parameters):
            self.assertEqual(n1, n2)

        for (n1, _), (n2, _) in zip(net_named_buffers, net_meta_named_buffers):
            self.assertEqual(n1, n2)

        # Make sure outputs are the same
        t = torch.randn(4, 3)
        out_net = net(t)
        out_net_meta = net_meta(t.clone())

        self.assertEqual(out_net, out_net_meta)

    @swap([True, False])
    def test_load_state_dict_assign_with_optimizer(self):
        class MyModule(torch.nn.Module):
            def __init__(self):
                super().__init__()
                self.fc1 = nn.Linear(3, 5)
                self.bn = nn.BatchNorm1d(5)

            def forward(self, input):
                return self.bn(self.fc1(input))

        net = MyModule()
        opt = torch.optim.Adam(net.parameters(), lr=1000)
        x = torch.randn(4, 3)
        num_iters = 3

        for i in range(num_iters):
            opt.zero_grad()
            out = net(x)
            out.sum().backward()
            opt.step()

        opt_state_dict = deepcopy(opt.state_dict())
        net_state_dict = deepcopy(net.state_dict())

        with torch.device('meta'):
            net_meta = MyModule()

        net_meta.load_state_dict(net_state_dict, assign=True)
        # must create optimizer only after loading state_dict when assign=True
        opt2 = torch.optim.Adam(net_meta.parameters(), lr=1000)
        opt2.load_state_dict(opt_state_dict)

        y = x.clone()
        for i in range(num_iters):
            opt.zero_grad()
            out = net(x)
            out.sum().backward()
            opt.step()

            opt2.zero_grad()
            out2 = net_meta(y)
            out2.sum().backward()
            opt2.step()

        self.assertEqual(opt.state_dict(), opt2.state_dict())
        self.assertEqual(net.state_dict(), net_meta.state_dict())

    @swap([True, False])
    def test_load_state_dict_assign_shape_stride(self):
        # Assigned tensor is allowed to have different properties than initial
        # tensor except for shape
        class MyModule(torch.nn.Module):
            def __init__(self):
                super().__init__()
                self.fc1 = nn.Linear(3, 5)
                self.bn = nn.BatchNorm1d(5)

            def forward(self, input):
                return self.bn(self.fc1(input))

        net = MyModule()
        state_dict = net.state_dict()
        # loading should be ok if stride is different
        state_dict['fc1.weight'] = torch.randn(3, 5).transpose(0, 1)
        net2 = MyModule()
        net2.load_state_dict(state_dict, strict=False, assign=True)

        state_dict['fc1.weight'] = torch.randn(2, 4)
        with self.assertRaisesRegex(RuntimeError, "size mismatch for fc1.weight: copying a param with shape"):
            net2.load_state_dict(state_dict, strict=False, assign=True)

    @swap([True, False])
    def test_load_state_dict_warn_assign(self):
        with torch.device('meta'):
            m = torch.nn.Linear(3, 5)
        state_dict = m.state_dict()
        state_dict['weight'] = torch.empty_like(state_dict['weight'], device='cpu')
        with self.assertWarnsRegex(UserWarning, "for weight: copying from a non-meta parameter in the checkpoint to a meta"):
            m.load_state_dict(state_dict)


def load_torch_function_handler(cls, func, types, args=(), kwargs=None):
    kwargs = {} if kwargs is None else kwargs

    def module_load(dest, src, assign=False):
        if isinstance(dest, cls):
            if assign:
                return src.detach()
            else:
                if type(src) is torch.Tensor:
                    return cls(src)
                elif type(src) is cls:
                    return src.detach()
                else:
                    if isinstance(src, MyWrapperLoadTensor):
                        return cls(src._data)
                    return cls(src)
        else:
            assert isinstance(src, cls), f"Expected isinstance(src, {cls}) but got {type(src)}"
            assert type(dest) == torch.Tensor or type(dest) == torch.nn.Parameter or issubclass(cls, type(dest))
            if assign:
                return src.detach()
            else:
                if isinstance(src, MyWrapperLoadTensor):
                    if type(dest) not in {torch.Tensor, torch.nn.Parameter}:
                        return type(dest)(src._data)
                    else:
                        return src._data.detach()
                else:
                    return torch.Tensor(src)

    if func is torch.Tensor.module_load:
        return module_load(*args, **kwargs)
    else:
        with torch._C.DisableTorchFunctionSubclass():
            # detach must return instance of same subclass for nn.Parameter()
            if func == torch.Tensor.detach:
                ret = func(*args, **kwargs)
                if not isinstance(ret, cls):
                    return cls(ret)
                return ret
            return func(*args, **kwargs)

class MyLoadTensor(torch.Tensor):
    @classmethod
    def __torch_function__(cls, func, types, args=(), kwargs=None):
        return load_torch_function_handler(cls, func, types, args, kwargs)

# We use MyLoadTensor2 to test tensor subclass, wrapper tensor subclass
# where neither inherits from each other
class MyLoadTensor2(torch.Tensor):
    @classmethod
    def __torch_function__(cls, func, types, args=(), kwargs=None):
        return load_torch_function_handler(cls, func, types, args, kwargs)

class MyBrokenLoadTensor(torch.Tensor):
    @classmethod
    def __torch_function__(cls, func, types, args=(), kwargs=None):
        kwargs = {} if kwargs is None else kwargs

        if func is torch.Tensor.module_load:
            # wrong as this doesn't detach!
            return args[1]
        else:
            with torch._C.DisableTorchFunctionSubclass():
                # detach must return instance of same subclass for nn.Parameter()
                if func == torch.Tensor.detach:
                    return cls(func(*args, **kwargs))
                return func(*args, **kwargs)

class MyWrapperLoadTensor(MyLoadTensor):
    @staticmethod
    def __new__(cls, data: torch.Tensor):
        t = torch.Tensor._make_wrapper_subclass(
            cls, data.size(),
            dtype=data.dtype, layout=data.layout,
            device=data.device, requires_grad=data.requires_grad,
            strides=data.stride(), storage_offset=data.storage_offset())
        return t

    def __init__(self, data: torch.Tensor):
        self._data = data

    def __repr__(self):
        return f"MyWrapperLoadTensor({self._data.__repr__()})"

    @classmethod
    def __torch_dispatch__(cls, func, types, args=(), kwargs=None):

        def unwrap(t):
            return t._data if isinstance(t, MyWrapperLoadTensor) else t

        def wrap(t):
            return MyWrapperLoadTensor(t) if isinstance(t, torch.Tensor) else t

        kwargs = {} if kwargs is None else kwargs
        out = func(*tree_map(unwrap, args), **tree_map(unwrap, kwargs))
        return tree_map(wrap, out)


class TestLoadStateDictSwap(TestCase):
    @skipIfCrossRef
    @skipIfTorchDynamo("Can't swap with dynamo as dynamo installs weakrefs")
    @swap([True])
    @parametrize("assign", [True, False])
    def test_swap_subclass(self, assign):

        def _create_model(subclass=None):
            m = torch.nn.Linear(2, 1, bias=False)
            m.register_buffer('buf', torch.randn(2, 1))
            if subclass is not None:
                m.weight = torch.nn.Parameter(subclass(m.weight))
                m.buf = subclass(m.buf)
            return m

        def _test(m_subclass=None, sd_subclass=None):
            m = _create_model(m_subclass)
            sd = _create_model(sd_subclass).state_dict()
            sd = sd
            m.load_state_dict(sd, assign=assign)
            self.assertEqual(m.weight, sd['weight'])
            self.assertEqual(m.buf, sd['buf'])
            self.assertTrue(isinstance(m.weight, torch.nn.Parameter))
            self.assertTrue(not isinstance(m.buf, torch.nn.Parameter))

            weight_type, buf_type = (torch.nn.Parameter, torch.Tensor)
            if assign:
                if sd_subclass is not None:
                    weight_type, buf_type = (sd_subclass, sd_subclass)
            else:
                if m_subclass is not None:
                    weight_type, buf_type = (m_subclass, m_subclass)

            self.assertTrue(type(m.weight) is weight_type)
            self.assertTrue(type(m.buf) is buf_type)

        # (MyLoadTensor, MyWrapperLoadTensor) tests the behavior of (superclass, subclass)
        subclasses = [None, MyLoadTensor, MyLoadTensor2, MyWrapperLoadTensor]
        for m_s, sd_s in product(subclasses, subclasses):
            _test(m_s, sd_s)

        # MyBrokenLoadTensor should error since its module_load doesn't call .detach()
        with self.assertRaisesRegex(RuntimeError, re.escape("Error(s) in loading state_dict for Linear:")):
            _test(None, MyBrokenLoadTensor)


instantiate_parametrized_tests(TestLoadStateDict)
instantiate_parametrized_tests(TestLoadStateDictSwap)

if __name__ == '__main__':
    TestCase._default_dtype_check_enabled = True
    run_tests()<|MERGE_RESOLUTION|>--- conflicted
+++ resolved
@@ -277,7 +277,6 @@
         net_meta_state_dict = net_meta.state_dict(keep_vars=True)
         for key in state_dict.keys():
             if key in net_meta._parameters:
-<<<<<<< HEAD
                 if keep_vars and not swap:
                     # state_dict[key] is an nn.Parameter
                     self.assertTrue(state_dict[key] is net_meta_state_dict[key])
@@ -288,17 +287,8 @@
                         # state_dict[key] is not an nn.Parameter so it will be detached when wrapping with a Parameter
                         self.assertTrue(net_meta_state_dict[key] is not net_meta_state_dict_old[key])
                         self.assertEqual(net_meta_state_dict_old[key].requires_grad, net_meta_state_dict[key].requires_grad)
+                self.assertEqual(net_meta_state_dict_old[key].requires_grad, net_meta_state_dict[key].requires_grad)
                 self.assertEqual(state_dict[key], net_meta_state_dict[key])
-=======
-                self.assertEqual(net_meta_state_dict_old[key].requires_grad, net_meta_state_dict[key].requires_grad)
-                if keep_vars:
-                    # state_dict[key] is an nn.Parameter
-                    self.assertTrue(state_dict[key] is net_meta_state_dict[key])
-                else:
-                    # state_dict[key] is not an nn.Parameter so it will be detached when wrapping with a Parameter
-                    self.assertTrue(net_meta_state_dict[key] is not net_meta_state_dict_old[key])
-                    self.assertEqual(state_dict[key], net_meta_state_dict[key])
->>>>>>> 6424bc16
             elif key in net_meta._buffers and key not in net_meta._non_persistent_buffers_set:
                 self.assertTrue(state_dict[key] is net_meta_state_dict[key])
                 self.assertEqual(state_dict[key], net_meta_state_dict[key])
@@ -521,7 +511,6 @@
         def _test(m_subclass=None, sd_subclass=None):
             m = _create_model(m_subclass)
             sd = _create_model(sd_subclass).state_dict()
-            sd = sd
             m.load_state_dict(sd, assign=assign)
             self.assertEqual(m.weight, sd['weight'])
             self.assertEqual(m.buf, sd['buf'])
