--- conflicted
+++ resolved
@@ -42,20 +42,13 @@
         cls,
         cls_prefix,
         suffix,
-<<<<<<< HEAD
-        (config, "dynamic_shapes", True),
-        (config, "translation_validation", True),
-        (config, "assume_static_by_default", static_default),
-        (config, "specialize_int", static_default),
-        xfail_prop="_expected_failure_dynamic" if not static_default else None,
-=======
         (config, "assume_static_by_default", automatic_dynamic_shapes),
         (config, "automatic_dynamic_shapes", automatic_dynamic_shapes),
         (config, "specialize_int", False),
+        (config, "translation_validation", True),
         xfail_prop="_expected_failure_automatic_dynamic"
         if automatic_dynamic_shapes
         else "_expected_failure_dynamic",
->>>>>>> 2099e9f5
     )
 
     test_classes[test_class.__name__] = test_class
