# Owner(s): ["module: dynamo"]
import copy
import functools
import io
import json
import logging
import os
import shutil
import subprocess
import tempfile
import unittest.mock

import torch
import torch._dynamo.test_case
import torch._dynamo.testing
import torch._logging.structured
import torch.distributed as dist

from torch._logging._internal import TorchLogsFormatter
from torch.nn.parallel import DistributedDataParallel as DDP

from torch.testing._internal.common_utils import find_free_port, TestCase
from torch.testing._internal.inductor_utils import HAS_CUDA

requires_cuda = unittest.skipUnless(HAS_CUDA, "requires cuda")
requires_distributed = functools.partial(
    unittest.skipIf, not dist.is_available(), "requires distributed"
)


def example_fn(a):
    output = a.mul(torch.ones(1000, 1000))
    output = output.add(torch.ones(1000, 1000))
    return output


def dynamo_error_fn(a):
    output = a.mul(torch.ones(1000, 1000))
    output = output.add(torch.ones(10, 10))
    return output


def inductor_error_fn(a):
    output = torch.round(a)
    return output


def inductor_schedule_fn(a):
    output = a.add(torch.ones(1000, 1000, device="cuda"))
    return output


ARGS = (torch.ones(1000, 1000, requires_grad=True),)


class StructuredTraceTestingFilter(logging.Filter):
    def filter(self, record):
        if "str" in record.metadata:
            return False
        return True


class StructuredTraceTestingFormatter(logging.Formatter):
    def format(self, record):
        metadata = copy.deepcopy(record.metadata)

        # Stub out values that are not stable across runs
        # TODO: Check that these match schema
        if "has_payload" in metadata:
            metadata["has_payload"] = "HASH"
        if "dynamo_start" in metadata:
            metadata["dynamo_start"]["stack"] = "STACK"
        if "inductor_output_code" in metadata:
            metadata["inductor_output_code"]["filename"] = "FILENAME"

        return json.dumps(metadata)


trace_log = logging.getLogger("torch.__trace")


class StructuredTraceTest(TestCase):
    def setUp(self):
        super().setUp()
        torch._dynamo.reset()
        torch._logging.structured.INTERN_TABLE.clear()
        self.buffer = io.StringIO()
        self.old_level = trace_log.level
        trace_log.setLevel(logging.DEBUG)

        self.handler = logging.StreamHandler(self.buffer)
        self.handler.setFormatter(StructuredTraceTestingFormatter())
        self.handler.addFilter(StructuredTraceTestingFilter())
        trace_log.addHandler(self.handler)

        self.raw_file = tempfile.NamedTemporaryFile(
            mode="w", delete=True
        )  # set this to False to keep temporary files
        self.raw_handler = logging.StreamHandler(self.raw_file)
        self.raw_handler.setFormatter(TorchLogsFormatter(trace=True))
        trace_log.addHandler(self.raw_handler)

    def tearDown(self):
        trace_log.removeHandler(self.handler)
        trace_log.removeHandler(self.raw_handler)
        self.raw_file.close()
        trace_log.setLevel(self.old_level)

    def assertParses(self):
<<<<<<< HEAD
        out = tempfile.mkdtemp()
        try:
            subprocess.check_call(
                ["tlparse", "-o", out, "--overwrite", "--strict", self.raw_file.name]
=======
        return  # TODO: enable
        out = tempfile.mkdtemp()
        try:
            subprocess.check_call(
                [
                    "tlparse",
                    "-o",
                    out,
                    "--overwrite",
                    "--no-browser",
                    "--strict",
                    self.raw_file.name,
                ]
>>>>>>> 46cd8c13
            )
        finally:
            shutil.rmtree(out, ignore_errors=True)

    @requires_cuda
    def test_schedule(self):
        fn_opt = torch._dynamo.optimize("inductor")(inductor_schedule_fn)
        fn_opt(torch.ones(1000, 1000, device="cuda"))
        self.assertExpectedInline(
            self.buffer.getvalue(),
            """\
{"dynamo_start": {"stack": "STACK"}, "frame_id": 0, "frame_compile_id": 0, "attempt": 0}
{"dynamo_output_graph": {"sizes": {"l_a_": [1000, 1000], "ones": [1000, 1000], "output": [1000, 1000]}}, "frame_id": 0, "frame_compile_id": 0, "attempt": 0, "has_payload": "HASH"}
{"aot_forward_graph": {}, "frame_id": 0, "frame_compile_id": 0, "attempt": 0, "has_payload": "HASH"}
{"inductor_post_grad_graph": {}, "frame_id": 0, "frame_compile_id": 0, "attempt": 0, "has_payload": "HASH"}
{"inductor_output_code": {"filename": "FILENAME"}, "frame_id": 0, "frame_compile_id": 0, "attempt": 0, "has_payload": "HASH"}
{"dynamo_guards": {}, "frame_id": 0, "frame_compile_id": 0, "attempt": 0, "has_payload": "HASH"}
""",  # noqa: B950
        )

        self.assertParses()

    @requires_cuda
    def test_cudagraphs(self):
        fn_opt = torch.compile(mode="reduce-overhead")(inductor_schedule_fn)
        fn_opt(torch.ones(1000, 1000, device="cuda"))
        self.assertExpectedInline(
            self.buffer.getvalue(),
            """\
{"dynamo_start": {"stack": "STACK"}, "frame_id": 0, "frame_compile_id": 0, "attempt": 0}
{"dynamo_output_graph": {"sizes": {"l_a_": [1000, 1000], "ones": [1000, 1000], "output": [1000, 1000]}}, "frame_id": 0, "frame_compile_id": 0, "attempt": 0, "has_payload": "HASH"}
{"aot_forward_graph": {}, "frame_id": 0, "frame_compile_id": 0, "attempt": 0, "has_payload": "HASH"}
{"inductor_post_grad_graph": {}, "frame_id": 0, "frame_compile_id": 0, "attempt": 0, "has_payload": "HASH"}
{"inductor_output_code": {"filename": "FILENAME"}, "frame_id": 0, "frame_compile_id": 0, "attempt": 0, "has_payload": "HASH"}
{"dynamo_guards": {}, "frame_id": 0, "frame_compile_id": 0, "attempt": 0, "has_payload": "HASH"}
""",  # noqa: B950
        )

        self.assertParses()

    def test_recompiles(self):
        def fn(x, y):
            return torch.add(x, y)

        fn_opt = torch._dynamo.optimize("inductor")(fn)
        fn_opt(torch.ones(1000, 1000), torch.ones(1000, 1000))
        fn_opt(torch.ones(1000, 1000), 1)

        self.assertExpectedInline(
            self.buffer.getvalue(),
            """\
{"dynamo_start": {"stack": "STACK"}, "frame_id": 0, "frame_compile_id": 0, "attempt": 0}
{"dynamo_output_graph": {"sizes": {"l_x_": [1000, 1000], "l_y_": [1000, 1000], "add": [1000, 1000]}}, "frame_id": 0, "frame_compile_id": 0, "attempt": 0, "has_payload": "HASH"}
{"aot_forward_graph": {}, "frame_id": 0, "frame_compile_id": 0, "attempt": 0, "has_payload": "HASH"}
{"inductor_post_grad_graph": {}, "frame_id": 0, "frame_compile_id": 0, "attempt": 0, "has_payload": "HASH"}
{"inductor_output_code": {"filename": "FILENAME"}, "frame_id": 0, "frame_compile_id": 0, "attempt": 0, "has_payload": "HASH"}
{"dynamo_guards": {}, "frame_id": 0, "frame_compile_id": 0, "attempt": 0, "has_payload": "HASH"}
{"dynamo_start": {"stack": "STACK"}, "frame_id": 0, "frame_compile_id": 1, "attempt": 0}
{"dynamo_output_graph": {"sizes": {"l_x_": [1000, 1000], "add": [1000, 1000]}}, "frame_id": 0, "frame_compile_id": 1, "attempt": 0, "has_payload": "HASH"}
{"aot_forward_graph": {}, "frame_id": 0, "frame_compile_id": 1, "attempt": 0, "has_payload": "HASH"}
{"inductor_post_grad_graph": {}, "frame_id": 0, "frame_compile_id": 1, "attempt": 0, "has_payload": "HASH"}
{"inductor_output_code": {"filename": "FILENAME"}, "frame_id": 0, "frame_compile_id": 1, "attempt": 0, "has_payload": "HASH"}
{"dynamo_guards": {}, "frame_id": 0, "frame_compile_id": 1, "attempt": 0, "has_payload": "HASH"}
""",  # noqa: B950
        )

        self.assertParses()

    def test_example_fn(self):
        fn_opt = torch._dynamo.optimize("inductor")(example_fn)
        fn_opt(torch.ones(1000, 1000))
        self.assertExpectedInline(
            self.buffer.getvalue(),
            """\
{"dynamo_start": {"stack": "STACK"}, "frame_id": 0, "frame_compile_id": 0, "attempt": 0}
{"dynamo_output_graph": {"sizes": {"l_a_": [1000, 1000], "ones": [1000, 1000], "output": [1000, 1000], "ones_1": [1000, 1000], "output_1": [1000, 1000]}}, "frame_id": 0, "frame_compile_id": 0, "attempt": 0, "has_payload": "HASH"}
{"aot_forward_graph": {}, "frame_id": 0, "frame_compile_id": 0, "attempt": 0, "has_payload": "HASH"}
{"inductor_post_grad_graph": {}, "frame_id": 0, "frame_compile_id": 0, "attempt": 0, "has_payload": "HASH"}
{"inductor_output_code": {"filename": "FILENAME"}, "frame_id": 0, "frame_compile_id": 0, "attempt": 0, "has_payload": "HASH"}
{"dynamo_guards": {}, "frame_id": 0, "frame_compile_id": 0, "attempt": 0, "has_payload": "HASH"}
""",  # noqa: B950
        )

        self.assertParses()

    def test_dynamo_error(self):
        try:
            fn_opt = torch._dynamo.optimize("inductor")(dynamo_error_fn)
            fn_opt(*ARGS)
        except Exception:
            pass
        self.assertExpectedInline(
            self.buffer.getvalue(),
            """\
{"dynamo_start": {"stack": "STACK"}, "frame_id": 0, "frame_compile_id": 0, "attempt": 0}
""",  # noqa: B950
        )

        self.assertParses()

    def test_inductor_error(self):
        import torch._inductor.lowering

        def throw(x):
            raise AssertionError()

        # inject an error in the lowerings
        dict_entries = {}
        for x in list(torch._inductor.lowering.lowerings.keys()):
            if "round" in x.__name__:
                dict_entries[x] = throw

        with unittest.mock.patch.dict(torch._inductor.lowering.lowerings, dict_entries):
            try:
                fn_opt = torch._dynamo.optimize("inductor")(inductor_error_fn)
                fn_opt(*ARGS)
            except Exception:
                pass

        self.assertExpectedInline(
            self.buffer.getvalue(),
            """\
{"dynamo_start": {"stack": "STACK"}, "frame_id": 0, "frame_compile_id": 0, "attempt": 0}
{"dynamo_output_graph": {"sizes": {"l_a_": [1000, 1000], "output": [1000, 1000]}}, "frame_id": 0, "frame_compile_id": 0, "attempt": 0, "has_payload": "HASH"}
{"aot_joint_graph": {}, "frame_id": 0, "frame_compile_id": 0, "attempt": 0, "has_payload": "HASH"}
{"aot_forward_graph": {}, "frame_id": 0, "frame_compile_id": 0, "attempt": 0, "has_payload": "HASH"}
{"aot_backward_graph": {}, "frame_id": 0, "frame_compile_id": 0, "attempt": 0, "has_payload": "HASH"}
{"inductor_post_grad_graph": {}, "frame_id": 0, "frame_compile_id": 0, "attempt": 0, "has_payload": "HASH"}
""",  # noqa: B950
        )

        self.assertParses()

    @requires_distributed()
    @requires_cuda
    def test_ddp_graphs(self):
        class ToyModel(torch.nn.Module):
            def __init__(self):
                super().__init__()
                self.layers = torch.nn.Sequential(
                    torch.nn.Linear(1024, 1024),
                    torch.nn.Linear(1024, 1024),
                )

            def forward(self, x):
                return self.layers(x)

        # TODO: this isn't safely bracketed, will leak
        os.environ["MASTER_ADDR"] = "localhost"
        os.environ["MASTER_PORT"] = str(find_free_port())
        dist.init_process_group("gloo", rank=0, world_size=1)

        ddp_model = torch._dynamo.optimize("inductor")(
            DDP(ToyModel().to("cuda:0"), device_ids=[0], bucket_cap_mb=4)
        )

        ddp_model(torch.randn(1024, 1024, device="cuda:0"))

        dist.destroy_process_group()

        self.assertExpectedInline(
            self.buffer.getvalue(),
            """\
{"dynamo_start": {"stack": "STACK"}, "rank": 0, "frame_id": 0, "frame_compile_id": 0, "attempt": 0}
{"dynamo_guards": {}, "rank": 0, "frame_id": 0, "frame_compile_id": 0, "attempt": 1, "has_payload": "HASH"}
{"dynamo_start": {"stack": "STACK"}, "rank": 0, "frame_id": 1, "frame_compile_id": 0, "attempt": 0}
{"dynamo_output_graph": {"sizes": {"l_x_": [1024, 1024], "l__self___layers_0": [1024, 1024], "l__self___layers_1": [1024, 1024]}}, "rank": 0, "frame_id": 1, "frame_compile_id": 0, "attempt": 0, "has_payload": "HASH"}
{"optimize_ddp_split_graph": {}, "rank": 0, "frame_id": 1, "frame_compile_id": 0, "attempt": 0, "has_payload": "HASH"}
{"optimize_ddp_split_child": {"name": "submod_0"}, "rank": 0, "frame_id": 1, "frame_compile_id": 0, "attempt": 0, "has_payload": "HASH"}
{"optimize_ddp_split_child": {"name": "submod_1"}, "rank": 0, "frame_id": 1, "frame_compile_id": 0, "attempt": 0, "has_payload": "HASH"}
{"aot_joint_graph": {}, "rank": 0, "frame_id": 1, "frame_compile_id": 0, "attempt": 0, "has_payload": "HASH"}
{"aot_forward_graph": {}, "rank": 0, "frame_id": 1, "frame_compile_id": 0, "attempt": 0, "has_payload": "HASH"}
{"aot_backward_graph": {}, "rank": 0, "frame_id": 1, "frame_compile_id": 0, "attempt": 0, "has_payload": "HASH"}
{"inductor_post_grad_graph": {}, "rank": 0, "frame_id": 1, "frame_compile_id": 0, "attempt": 0, "has_payload": "HASH"}
{"inductor_output_code": {"filename": "FILENAME"}, "rank": 0, "frame_id": 1, "frame_compile_id": 0, "attempt": 0, "has_payload": "HASH"}
{"aot_joint_graph": {}, "rank": 0, "frame_id": 1, "frame_compile_id": 0, "attempt": 0, "has_payload": "HASH"}
{"aot_forward_graph": {}, "rank": 0, "frame_id": 1, "frame_compile_id": 0, "attempt": 0, "has_payload": "HASH"}
{"aot_backward_graph": {}, "rank": 0, "frame_id": 1, "frame_compile_id": 0, "attempt": 0, "has_payload": "HASH"}
{"inductor_post_grad_graph": {}, "rank": 0, "frame_id": 1, "frame_compile_id": 0, "attempt": 0, "has_payload": "HASH"}
{"inductor_output_code": {"filename": "FILENAME"}, "rank": 0, "frame_id": 1, "frame_compile_id": 0, "attempt": 0, "has_payload": "HASH"}
{"dynamo_guards": {}, "rank": 0, "frame_id": 1, "frame_compile_id": 0, "attempt": 0, "has_payload": "HASH"}
""",  # noqa: B950
        )

        self.assertParses()

    def test_graph_breaks(self):
        @torch._dynamo.optimize("inductor")
        def fn(x):
            torch._dynamo.graph_break()
            return x + 1

        fn(torch.ones(1))

        self.assertExpectedInline(
            self.buffer.getvalue(),
            """\
{"dynamo_start": {"stack": "STACK"}, "frame_id": 0, "frame_compile_id": 0, "attempt": 0}
{"dynamo_guards": {}, "frame_id": 0, "frame_compile_id": 0, "attempt": 1, "has_payload": "HASH"}
{"dynamo_start": {"stack": "STACK"}, "frame_id": 1, "frame_compile_id": 0, "attempt": 0}
{"dynamo_output_graph": {"sizes": {"l_x_": [1], "add": [1]}}, "frame_id": 1, "frame_compile_id": 0, "attempt": 0, "has_payload": "HASH"}
{"aot_forward_graph": {}, "frame_id": 1, "frame_compile_id": 0, "attempt": 0, "has_payload": "HASH"}
{"inductor_post_grad_graph": {}, "frame_id": 1, "frame_compile_id": 0, "attempt": 0, "has_payload": "HASH"}
{"inductor_output_code": {"filename": "FILENAME"}, "frame_id": 1, "frame_compile_id": 0, "attempt": 0, "has_payload": "HASH"}
{"dynamo_guards": {}, "frame_id": 1, "frame_compile_id": 0, "attempt": 0, "has_payload": "HASH"}
""",  # noqa: B950
        )

        self.assertParses()

    # TODO: bring in the trace_source tests once we start emitting bytecode

    def test_graph_sizes_dynamic(self):
        def fn(a, b):
            return a @ b

        fn_opt = torch._dynamo.optimize("eager", dynamic=False)(fn)
        fn_opt(torch.randn(10, 20), torch.randn(20, 30))

        fn_opt2 = torch._dynamo.optimize("eager", dynamic=True)(fn)
        fn_opt2(torch.randn(5, 10), torch.randn(10, 15))

        self.assertExpectedInline(
            self.buffer.getvalue(),
            """\
{"dynamo_start": {"stack": "STACK"}, "frame_id": 0, "frame_compile_id": 0, "attempt": 0}
{"dynamo_output_graph": {"sizes": {"l_a_": [10, 20], "l_b_": [20, 30], "matmul": [10, 30]}}, "frame_id": 0, "frame_compile_id": 0, "attempt": 0, "has_payload": "HASH"}
{"dynamo_guards": {}, "frame_id": 0, "frame_compile_id": 0, "attempt": 0, "has_payload": "HASH"}
{"dynamo_start": {"stack": "STACK"}, "frame_id": 0, "frame_compile_id": 1, "attempt": 0}
{"dynamo_output_graph": {"sizes": {"l_a_": ["s0", "s1"], "l_b_": ["s1", "s3"], "matmul": ["s0", "s3"]}}, "frame_id": 0, "frame_compile_id": 1, "attempt": 0, "has_payload": "HASH"}
{"dynamo_guards": {}, "frame_id": 0, "frame_compile_id": 1, "attempt": 0, "has_payload": "HASH"}
""",  # noqa: B950
        )

        self.assertParses()

    def test_guards_recompiles(self):
        def fn(x, ys, zs):
            return inner(x, ys, zs)

        def inner(x, ys, zs):
            for y, z in zip(ys, zs):
                x += y * z
            return x

        ys = [1.0, 2.0]
        zs = [3.0]
        x = torch.tensor([1.0])

        fn_opt = torch._dynamo.optimize("eager")(fn)
        fn_opt(x, ys, zs)
        fn_opt(x, ys[:1], zs)

        self.assertExpectedInline(
            self.buffer.getvalue(),
            """\
{"dynamo_start": {"stack": "STACK"}, "frame_id": 0, "frame_compile_id": 0, "attempt": 0}
{"dynamo_output_graph": {"sizes": {"l_x_": [1], "x": [1]}}, "frame_id": 0, "frame_compile_id": 0, "attempt": 0, "has_payload": "HASH"}
{"dynamo_guards": {}, "frame_id": 0, "frame_compile_id": 0, "attempt": 0, "has_payload": "HASH"}
{"dynamo_start": {"stack": "STACK"}, "frame_id": 0, "frame_compile_id": 1, "attempt": 0}
{"dynamo_output_graph": {"sizes": {"l_x_": [1], "x": [1]}}, "frame_id": 0, "frame_compile_id": 1, "attempt": 0, "has_payload": "HASH"}
{"dynamo_guards": {}, "frame_id": 0, "frame_compile_id": 1, "attempt": 0, "has_payload": "HASH"}
""",  # noqa: B950
        )

        self.assertParses()


if __name__ == "__main__":
    from torch._dynamo.test_case import run_tests

    run_tests()<|MERGE_RESOLUTION|>--- conflicted
+++ resolved
@@ -107,13 +107,6 @@
         trace_log.setLevel(self.old_level)
 
     def assertParses(self):
-<<<<<<< HEAD
-        out = tempfile.mkdtemp()
-        try:
-            subprocess.check_call(
-                ["tlparse", "-o", out, "--overwrite", "--strict", self.raw_file.name]
-=======
-        return  # TODO: enable
         out = tempfile.mkdtemp()
         try:
             subprocess.check_call(
@@ -126,7 +119,6 @@
                     "--strict",
                     self.raw_file.name,
                 ]
->>>>>>> 46cd8c13
             )
         finally:
             shutil.rmtree(out, ignore_errors=True)
