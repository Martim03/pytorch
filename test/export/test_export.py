# Owner(s): ["oncall: export"]
# flake8: noqa
import copy
import dataclasses
import io
import unittest
from contextlib import contextmanager
from dataclasses import dataclass

import torch
import torch.nn.functional as F
import torch._dynamo as torchdynamo
from functorch.experimental.control_flow import cond, map
from torch import Tensor
from torch._dynamo.test_case import TestCase
from torch._export import capture_pre_autograd_graph
from torch._export.pass_base import _ExportPassBaseDeprecatedDoNotUse
from torch._export.utils import (
    get_buffer,
    get_param,
    is_buffer,
    is_param,
    register_dataclass_as_pytree_node,
)
from torch._subclasses import FakeTensorMode
from torch.export import Constraint, Dim, dynamic_dim, export, unflatten, WrapperModule
from torch.export._trace import (
    _export,
    _export_to_torch_ir,
    DEFAULT_EXPORT_DYNAMO_CONFIG,
)
from torch.fx.experimental.proxy_tensor import make_fx
from torch.testing import FileCheck
from torch.testing._internal.common_cuda import (
    PLATFORM_SUPPORTS_FLASH_ATTENTION,
)
from torch.testing._internal.common_device_type import (
    onlyCPU,
    onlyCUDA,
)
from torch.testing._internal.common_utils import (
    run_tests,
    TestCase as TorchTestCase,
    IS_FBCODE,
    IS_MACOS,
    IS_SANDCASTLE,
    IS_WINDOWS,
    find_library_location,
)
from torch.utils._pytree import (
    LeafSpec,
    tree_flatten,
    tree_map,
    tree_unflatten,
    TreeSpec,
    treespec_dumps,
    treespec_loads,
)

try:
    from . import testing
except ImportError:
    import testing
# The following import pattern matters as `test_export.export` is patched
# in other files (like test_export_nonstrict.py). `torch.export.export`
# will invalidate the patch.
from torch.export import export


@unittest.skipIf(not torchdynamo.is_dynamo_supported(), "dynamo isn't support")
class TestDynamismExpression(TestCase):
    def test_export_inline_constraints(self):
        def f(x):
            b = x.item()
            torch._constrain_as_size(b)
            return torch.full((b, 1), 1)

        inp = (torch.tensor([3]),)
        ref = f(*inp)

        gm = export(WrapperModule(f), inp)
        res = gm(*inp)

        self.assertTrue(torchdynamo.utils.same(ref, res))

        gm = make_fx(f, tracing_mode="symbolic")(*inp)
        res = gm(*inp)
        self.assertTrue(torchdynamo.utils.same(ref, res))

    def test_export_constraints_error(self):
        class InvalidInputConflictWithInputConstraints(torch.nn.Module):
            def forward(self, x):
                return x + 1

        inp = torch.zeros([3])
        dim_x = torch.export.Dim("dim_x", min=6)
        with self.assertRaisesRegex(torch._dynamo.exc.UserError, "not in range"):
            torch.export.export(
                InvalidInputConflictWithInputConstraints(),
                (inp,),
                dynamic_shapes={"x": {0: dim_x}},
            )

        class ConflictingConstraints(torch.nn.Module):
            def forward(self, x):
                b = x.item()
                torch._constrain_as_size(b)
                torch._constrain_as_value(b, min=4, max=5)
                return torch.full((b, 1), 1)

        inp = (torch.tensor([3]),)
        ep = torch.export.export(ConflictingConstraints(), inp)

        with self.assertRaisesRegex(
            RuntimeError, r"is outside of inline constraint \[4, 5\]"
        ):
            ep(torch.tensor([3]))

    def test_export_assume_static_by_default(self):
        def branch_on_shape(x: torch.Tensor):
            if x.shape[0] == 4:
                return x + 1
            else:
                return x

        inp = (torch.rand(4, 5),)

        # Being able to export means shape is preserved as static
        export(WrapperModule(branch_on_shape), inp)


@unittest.skipIf(not torchdynamo.is_dynamo_supported(), "dynamo isn't support")
class TestExport(TestCase):
    def _test_export_same_as_eager(self, f, args, kwargs=None):
        kwargs = kwargs or {}
        exported_program = export(WrapperModule(f), args, kwargs)
        reversed_kwargs = {key: kwargs[key] for key in reversed(kwargs)}
        self.assertEqual(exported_program(*args, **kwargs), f(*args, **kwargs))
        self.assertEqual(
            exported_program(*args, **reversed_kwargs), f(*args, **reversed_kwargs)
        )

    def test_basic(self):
        def f(x, y):
            return x[0] + y

        inp = ([torch.ones(1, 3)], torch.ones(1, 3))
        self._test_export_same_as_eager(WrapperModule(f), inp)

    def test_external_call_non_strict_real_tensor(self):
        class ExternalMethod:
            def add(self, x):
                return x + x

        class Basic(torch.nn.Module):
            def __init__(self):
                super().__init__()
                self.external_add = ExternalMethod().add

            def forward(self, x):
                return self.external_add(x)

        f = Basic()
        args = (torch.randn(1, 3),)
        ep = export(WrapperModule(f), args, strict=False)
        self.assertEqual(ep(*args), f(*args))

    def test_basic_non_strict_real_tensor(self):
        class Basic(torch.nn.Module):
            def __init__(self):
                super().__init__()
                self.param = torch.nn.Parameter(torch.randn(1, 3))

            def forward(self, x, y):
                return x[0] + y - self.param

        f = Basic()
        args = ([torch.randn(1, 3)], torch.randn(1, 3))
        ep = export(WrapperModule(f), args, strict=False)
        self.assertEqual(ep(*args), f(*args))

    def test_basic_non_strict_fake_tensor(self):
        class Basic(torch.nn.Module):
            def __init__(self):
                super().__init__()
                self.param = torch.nn.Parameter(torch.randn(3, 2))

            def forward(self, x, y):
                return x[0] + y - self.param

        fake_mode = FakeTensorMode()
        f = Basic()
        with fake_mode:
            args = ([torch.empty(3, 2)], torch.empty(3, 2))
        ep = export(WrapperModule(f), args, strict=False)
        inputs = ([torch.randn(3, 2)], torch.randn(3, 2))
        self.assertEqual(ep(*inputs), f(*inputs))

    def test_non_strict_dynamic_shapes(self):
        class Foo(torch.nn.Module):
            def __init__(self):
                super().__init__()
                self.register_buffer("u", torch.ones(1))
                self.register_buffer("v", torch.ones(1))

            def forward(self, x, ys, zs, c):
                y = ys[0] + ys[1] + zs["a"] + zs["b"]
                self.v.add_(3)
                w = self.u - self.v
                if x.shape[0] < 3 and c.shape[0] != 4:
                    return x + w, x + y
                else:
                    return x - w, x - y

        foo = Foo()

        inp = (
            torch.ones(5),
            [torch.zeros(5), torch.ones(5)],
            {"a": torch.zeros(5), "b": torch.ones(5)},
            torch.ones(4),
        )
        dim = torch.export.Dim("dim", min=3)
        dynamic_shapes = (
            {0: dim},
            [{0: dim}, {0: dim}],
            {"a": {0: dim}, "b": {0: dim}},
            None,
        )

        ep_ns = torch.export.export(
            foo, inp, dynamic_shapes=dynamic_shapes, strict=False
        )

        bad_runtime_inp1 = (
            torch.ones(6),
            [torch.zeros(5), torch.ones(5)],
            {"a": torch.zeros(5), "b": torch.ones(5)},
            torch.ones(4),
        )
        with self.assertRaisesRegex(
            RuntimeError, "Expected input arg3_1.shape\[0\] to be equal to 6, but got 5"
        ):
            ep_ns(*bad_runtime_inp1)

        bad_runtime_inp2 = (
            torch.ones(5),
            [torch.zeros(5), torch.ones(5)],
            {"a": torch.zeros(5), "b": torch.ones(5)},
            torch.ones(6),
        )
        with self.assertRaisesRegex(
            RuntimeError, "Expected input arg7_1.shape\[0\] to be equal to 4, but got 6"
        ):
            ep_ns(*bad_runtime_inp2)

        good_runtime_inp = (
            torch.ones(7),
            [torch.zeros(7), torch.ones(7)],
            {"a": torch.zeros(7), "b": torch.ones(7)},
            torch.ones(4),
        )
        ep_ns(*good_runtime_inp)

        bad_example_inp = (
            torch.ones(2),
            [torch.zeros(2), torch.ones(2)],
            {"a": torch.zeros(2), "b": torch.ones(2)},
            torch.ones(4),
        )
        with self.assertRaisesRegex(
            torch.fx.experimental.symbolic_shapes.ConstraintViolationError,
            "2 not in range.*3,",
        ):
            ep_ns = torch.export.export(
                foo, bad_example_inp, dynamic_shapes=dynamic_shapes, strict=False
            )

    def test_non_strict_dynamic_shapes_suggested_fixes(self):
        class Foo(torch.nn.Module):
            def forward(self, x, c):
                if x.shape[0] <= 6:
                    return x + 1, c + 2
                else:
                    return x - 1, c - 2

        foo = Foo()

        bad_example_inp = (
            torch.ones(5),
            torch.ones(4),
        )
        dim = torch.export.Dim("dim", min=3)
        dynamic_shapes = (
            {0: dim},
            None,
        )

        with self.assertRaisesRegex(
            torch.fx.experimental.symbolic_shapes.ConstraintViolationError,
            "Constraints violated \\(dim\\)!(.*\n)*.*"
            "Not all values of dim.*satisfy the generated guard(.*\n)*.*"
            "Suggested fixes:(.*\n)*.*"
            "dim = Dim\\('dim', min=3, max=6\\)",
        ):
            torch.export.export(
                foo, bad_example_inp, dynamic_shapes=dynamic_shapes, strict=False
            )

    def test_raise_user_error_when_guard_on_data_dependent_operation(self):
        class M(torch.nn.Module):
            def forward(self, x):
                y = x.nonzero()
                z = y.shape[0]
                if z > 2:
                    return x.cos()
                else:
                    return x.sin()

        with self.assertRaisesRegex(
            (
                torchdynamo.exc.UserError,
                torch.fx.experimental.symbolic_shapes.GuardOnDataDependentSymNode,
            ),
            "trying to get a value out of symbolic int",
        ):
            _ = export(M(), (torch.tensor([2, 3, 5]),))

    def test_if_functional(self):
        def foo(x):
            z = x + 4
            z.add_(4)
            y = z.view(x.shape)
            return x.cos() + y.cos()

        gm = export(WrapperModule(foo), (torch.tensor([2, 3, 5]),))

        view_count = 0
        for node in gm.graph.nodes:
            if node.op == "call_function" and node.target == torch.ops.aten.add_.Tensor:
                # No more inplace mutation
                self.assertNotEqual(
                    node.target,
                    torch.ops.aten.add_.Tensor,
                    "There shouldn't be any inplace mutation node in the graph.",
                )
            if (
                node.op == "call_function"
                and node.target == torch.ops.aten.view.default
            ):
                view_count += 1

        # There should be nonzero view nodes in the graph
        self.assertTrue(view_count > 0)

    def test_export_mod_constraints(self):
        class BasicDynamiShapeModel(torch.nn.Module):
            def forward(self, x: torch.Tensor) -> torch.Tensor:
                return x.view(x.shape[0] - 1, -1)

        m = BasicDynamiShapeModel()
        a = torch.randn(3, 4)
        dim0_x = torch.export.Dim("dim0_x", min=3)
        dim1_x = torch.export.Dim("dim1_x")
        dynamic_shapes = {"x": (dim0_x, dim1_x)}
        with self.assertRaisesRegex(
            torch._dynamo.exc.UserError,
            (
                "Specializations unexpectedly required"
                ".*\n.*\\[0\\] must be specialized to 3.*guards.*too complex"
                ".*\n.*\\[1\\] must be specialized to 4.*guards.*too complex"
            ),
        ):
            torch.export.export(m, (a,), dynamic_shapes=dynamic_shapes)
        em = torch.export.export(m, (a,))
        x = torch.randn(3, 5)
        with self.assertRaisesRegex(
            RuntimeError, "shape\[1\] to be equal to 4, but got 5"
        ):
            em(x)

    def test_not_correct_dim(self):
        def f(x):
            return x.cos()

        def g(x):
            return x + 4

        inp_for_f = torch.tensor(5)
        with self.assertRaisesRegex(
            torchdynamo.exc.UserError, "Cannot mark 0-dimension tensors to be dynamic"
        ):
            constraints = [dynamic_dim(inp_for_f, 0)]

        inp_for_f_mul_dim = torch.ones(5, 5)
        with self.assertRaisesRegex(
            torchdynamo.exc.UserError,
            "Expected the dimension passed to dynamic_dim to be in the range \\[0:1\\]",
        ):
            constraints = [dynamic_dim(inp_for_f_mul_dim, 2)]

        inp_for_g = 4
        with self.assertRaisesRegex(
            torchdynamo.exc.UserError, "Expected tensor as input to dynamic_dim"
        ):
            constraints = [dynamic_dim(inp_for_g, 0)]

    @testing.expectedFailureRetraceability
    @testing.expectedFailureNonStrict
    def test_map(self):
        def list_tensor_map(xs, y, z):
            def body(x, y, z):
                return x + y + z

            return map(body, xs, y, z)

        inps = (torch.ones(6, 4), torch.tensor(5), torch.tensor(4))
        self._test_export_same_as_eager(list_tensor_map, inps)

    @testing.expectedFailureRetraceability
    @testing.expectedFailureNonStrict
    def test_export_func_with_kwargs(self):
        def kw_func(arg1, arg2, kw1, kw2):
            return arg1 + arg2, kw1 + kw2

        args = (torch.ones(6, 4), torch.ones(1, 1))
        kwargs = {"kw1": torch.ones(1, 1), "kw2": torch.ones(6, 4)}
        self._test_export_same_as_eager(kw_func, args, kwargs)

    @testing.expectedFailureRetraceability
    @testing.expectedFailureNonStrict
    def test_export_func_with_pytree_kwargs(self):
        def kw_func(arg1, arg2, a, b):
            return arg1 + a["kw1"] + b[0], arg2 + a["kw2"] + b[1]

        args = (torch.ones(2, 3), torch.ones(3, 4))
        kwargs = {
            "a": {"kw1": torch.ones(2, 3), "kw2": torch.ones(3, 4)},
            "b": [torch.ones(2, 3), torch.ones(3, 4)],
        }
        self._test_export_same_as_eager(kw_func, args, kwargs)

    @testing.expectedFailureRetraceability
    @testing.expectedFailureNonStrict
    def test_export_func_with_default_kwargs(self):
        def kw_func(arg1, arg2, a, b=1):
            return arg1 + arg2, a["kw1"] + a["kw2"] + b

        def kw_func2(arg1, arg2, a=1, b=2):
            return arg1 + a, arg2 + b

        args = (torch.ones(6, 4), torch.ones(1, 1))
        kwargs1 = {"a": {"kw1": torch.ones(1, 1), "kw2": torch.ones(6, 4)}}
        kwargs2 = {"a": {"kw1": torch.ones(1, 1), "kw2": torch.ones(6, 4)}, "b": 2}
        self._test_export_same_as_eager(kw_func, args, kwargs1)
        self._test_export_same_as_eager(kw_func, args, kwargs2)
        kwargs3 = {"b": 1}
        self._test_export_same_as_eager(kw_func2, args, kwargs3)

    @testing.expectedFailureNonStrict
    def test_export_func_with_var_postional_args(self):
        def kw_func(arg1, arg2, *args):
            return arg1 + args[0], arg2 + args[1]

        args = (torch.ones(2, 3), torch.ones(3, 4), torch.ones(2, 3), torch.ones(3, 4))
        self._test_export_same_as_eager(kw_func, args)

    @testing.expectedFailureRetraceability
    @testing.expectedFailureNonStrict
    def test_export_func_with_keyword_only_args(self):
        def kw_func(arg1, arg2, *args, kw1, kw2):
            return arg1 + args[0] + kw1, arg2 + args[1] + kw2

        args = (torch.ones(2, 3), torch.ones(3, 4), torch.ones(2, 3), torch.ones(3, 4))
        kwargs = {"kw1": torch.ones(2, 3), "kw2": torch.ones(3, 4)}
        self._test_export_same_as_eager(kw_func, args, kwargs)

    @testing.expectedFailureRetraceability
    @testing.expectedFailureNonStrict
    def test_export_func_with_var_keyword_args(self):
        def kw_func(arg1, arg2, *args, kw1, kw2, **kwargs):
            return (
                arg1 + args[0] + kw1 + kwargs["kw3"],
                arg2 + args[1] + kw2 + kwargs["kw4"],
            )

        args = (torch.ones(2, 3), torch.ones(3, 4), torch.ones(2, 3), torch.ones(3, 4))
        kwargs = {
            "kw1": torch.ones(2, 3),
            "kw2": torch.ones(3, 4),
            "kw3": torch.ones(2, 3),
            "kw4": torch.ones(3, 4),
        }
        self._test_export_same_as_eager(kw_func, args, kwargs)

    @testing.expectedFailureRetraceability
    @testing.expectedFailureNonStrict
    def test_export_func_with_var_keyword_pytree_args(self):
        def kw_func(arg1, arg2, *args, kw1, kw2, **kwargs):
            return (
                arg1 + arg2[0][0] + args[0] + kw1[0] + kwargs["kw3"][0],
                arg2[1] + args[1] + kw2 + kwargs["kw4"],
            )

        args = (
            torch.ones(2, 3),
            [(torch.ones(2, 3),), torch.ones(3, 4)],
            torch.ones(2, 3),
            torch.ones(3, 4),
        )
        kwargs = {
            "kw1": (torch.ones(2, 3),),
            "kw2": torch.ones(3, 4),
            "kw3": (torch.ones(2, 3), torch.ones(3, 4)),
            "kw4": torch.ones(3, 4),
        }
        self._test_export_same_as_eager(kw_func, args, kwargs)

    @testing.expectedFailureSerDer
    @testing.expectedFailureNonStrict
    def test_linear_conv(self):
        class MyLinear(torch.nn.Module):
            def __init__(self):
                super().__init__()
                self.weight = torch.randn(20, 98)
                self.bias = torch.randn(20)

            def forward(self, x):
                return torch.nn.functional.linear(x, self.weight, self.bias)

        class Foo(torch.nn.Module):
            def __init__(self):
                super().__init__()
                self.conv = torch.nn.Conv2d(16, 33, 3)
                self.linear = MyLinear()

            def forward(self, x):
                x_conv = self.conv(x)
                x_linear = self.linear(x_conv)
                return x_linear.cos()

        ep = export(Foo(), (torch.randn(20, 16, 50, 100),))
        for node in ep.graph.nodes:
            if (
                node.op == "placeholder"
                and node.name in ep.graph_signature.inputs_to_buffers
                or node.name in ep.graph_signature.inputs_to_parameters
            ):
                self.assertTrue("source_fn_stack" in node.meta)
                self.assertTrue("nn_module_stack" in node.meta)

    def test_export_api_with_dynamic_shapes(self):
        from torch.export import Dim, dims, export

        # pass dynamic shapes of inputs [args]
        class Foo(torch.nn.Module):
            def forward(self, x, y):
                return torch.matmul(x, y)

        foo = Foo()
        inputs = (torch.randn(10, 2, 3), torch.randn(10, 3, 4))
        batch = Dim("batch")
        efoo = export(
            foo,
            inputs,
            dynamic_shapes={k: {0: batch} for k in ["x", "y"]},
        )
        self.assertEqual(efoo(*inputs).shape, foo(*inputs).shape)

        foo = Foo()
        inputs = (torch.randn(10, 2, 3),)
        kwinputs = {"y": torch.randn(10, 3, 4)}
        batch = Dim("batch")
        efoo = export(
            foo, inputs, kwinputs, dynamic_shapes={k: {0: batch} for k in ["x", "y"]}
        )
        self.assertEqual(
            efoo(*inputs, **kwinputs).shape, foo(*inputs, **kwinputs).shape
        )

        # pass dynamic shapes of inputs [partial, error]
        foo = Foo()
        inputs = (torch.randn(10, 2, 3),)
        kwinputs = {"y": torch.randn(10, 3, 4)}
        batch = Dim("batch")
        with self.assertRaisesRegex(
            torch._dynamo.exc.UserError,
            (
                "Constraints violated \\(batch\\)!(.*\n)*.*"
                "batch was inferred to be a constant(.*\n)*.*"
                "Suggested fixes:(.*\n)*.*"
                "batch = None  # 10"
            ),
        ):
            export(
                foo,
                inputs,
                kwinputs,
                dynamic_shapes={"x": {0: batch}, "y": None},
            )

        # pass dynamic shapes of inputs [module]
        foo = Foo()
        inputs = (torch.randn(10, 2, 3), torch.randn(10, 3, 4))
        batch = Dim("batch")
        efoo = export(
            foo,
            inputs,
            dynamic_shapes={"x": {0: batch}, "y": {0: batch}},
        )
        self.assertEqual(efoo(*inputs).shape, foo(*inputs).shape)

        # pass dynamic shapes of inputs [bounds, mostly shared]
        foo = Foo()
        inputs = (torch.randn(10, 3, 3), torch.randn(10, 3, 3))
        batch = Dim("batch", min=8, max=64)
        size = Dim("size")
        efoo = export(
            foo,
            inputs,
            dynamic_shapes={
                "x": (batch, size, size),
                "y": (batch, size, size),
            },
        )
        self.assertEqual(
            [
                str(node.meta["val"].shape)
                for node in efoo.graph_module.graph.nodes
                if node.op == "placeholder"
            ],
            ["torch.Size([s0, s1, s1])", "torch.Size([s0, s1, s1])"],
        )
        self.assertEqual(efoo(*inputs).shape, foo(*inputs).shape)

        # pass dynamic shapes of inputs [multiple, mostly distinct]
        inputs = (torch.randn(10, 2, 3), torch.randn(10, 3, 4))
        batch, M, K, N = dims("batch", "M", "K", "N")
        efoo = export(
            Foo(),
            inputs,
            dynamic_shapes={"x": (batch, M, K), "y": (batch, K, N)},
        )
        self.assertEqual(
            [
                str(node.meta["val"].shape)
                for node in efoo.graph_module.graph.nodes
                if node.op == "placeholder"
            ],
            ["torch.Size([s0, s1, s2])", "torch.Size([s0, s2, s5])"],
        )
        self.assertEqual(efoo(*inputs).shape, foo(*inputs).shape)

        # pass dynamic shapes of inputs [dict]
        class Foo(torch.nn.Module):
            def forward(self, inputs):
                return torch.matmul(inputs["x"], inputs["y"])

        foo = Foo()
        inputs = ({"x": torch.randn(10, 2, 3), "y": torch.randn(10, 3, 4)},)
        batch = Dim("batch")
        efoo = export(
            foo, inputs, dynamic_shapes={"inputs": {k: {0: batch} for k in ["x", "y"]}}
        )
        self.assertEqual(
            [
                str(node.meta["val"].shape)
                for node in efoo.graph_module.graph.nodes
                if node.op == "placeholder"
            ],
            ["torch.Size([s0, 2, 3])", "torch.Size([s0, 3, 4])"],
        )
        self.assertEqual(efoo(*inputs).shape, foo(*inputs).shape)

        # pass dynamic shapes of inputs [list]
        class Foo(torch.nn.Module):
            def forward(self, inputs):
                return torch.matmul(inputs[0], inputs[1])

        foo = Foo()
        inputs = ((torch.randn(10, 2, 3), torch.randn(10, 3, 4)),)
        batch = Dim("batch")
        efoo = export(
            foo, inputs, dynamic_shapes={"inputs": [{0: batch} for _ in range(2)]}
        )
        self.assertEqual(
            [
                str(node.meta["val"].shape)
                for node in efoo.graph_module.graph.nodes
                if node.op == "placeholder"
            ],
            ["torch.Size([s0, 2, 3])", "torch.Size([s0, 3, 4])"],
        )
        self.assertEqual(efoo(*inputs).shape, foo(*inputs).shape)

        # pass dynamic shapes of inputs [dataclass]
        @dataclass
        class DataClass:
            a: Tensor
            b: Tensor

        register_dataclass_as_pytree_node(DataClass)

        class Foo(torch.nn.Module):
            def forward(self, inputs):
                return torch.matmul(inputs.a, inputs.b)

        foo = Foo()
        inputs = (DataClass(a=torch.randn(10, 2, 3), b=torch.randn(10, 3, 4)),)
        batch = Dim("batch")
        efoo = export(
            foo,
            inputs,
            dynamic_shapes={"inputs": DataClass(a={0: batch}, b={0: batch})},
        )
        self.assertEqual(
            [
                str(node.meta["val"].shape)
                for node in efoo.graph_module.graph.nodes
                if node.op == "placeholder"
            ],
            ["torch.Size([s0, 2, 3])", "torch.Size([s0, 3, 4])"],
        )

        # pass dynamic shapes of inputs [distinct, error]
        class Foo(torch.nn.Module):
            def forward(self, x, y):
                return torch.matmul(x, y)
        foo = Foo()
        inputs = (torch.randn(10, 2, 3), torch.randn(10, 3, 4))
        batch, M, K1, K2, N = dims("batch", "M", "K1", "K2", "N")
        with self.assertRaisesRegex(
            torch._dynamo.exc.UserError,
            (
                "Constraints violated \\(K2\\)!(.*\n)*.*"
                "K2.*and.*K1.*must always be equal(.*\n)*.*"
                "Suggested fixes:(.*\n)*.*"
                "K2 = K1"
            ),
        ):
            export(
                foo,
                inputs,
                dynamic_shapes={"x": (batch, M, K1), "y": (batch, K2, N)},
            )

        # pass dynamic shapes of inputs [specialized, error]
        foo = Foo()
        inputs = (torch.randn(10, 2, 3), torch.randn(10, 3, 4))
        batch, M, K1, N = dims("batch", "M", "K1", "N")
        with self.assertRaisesRegex(
            torch._dynamo.exc.UserError,
            (
                "Constraints violated \\(K1\\)!(.*\n)*.*"
                "K1 was inferred to be a constant(.*\n)*.*"
                "Suggested fixes:(.*\n)*.*"
                "K1 = None  # 3"
            ),
        ):
            export(
                foo,
                inputs,
                dynamic_shapes={"x": (batch, M, K1), "y": (batch, None, N)},
            )

        # pass dynamic shapes of inputs [guards, error]
        class Foo(torch.nn.Module):
            def forward(self, x, y):
                if x.shape[0] < 16 and y.shape[1] % 3 == 0:
                    return torch.matmul(x, y)
                else:
                    return x + y

        foo = Foo()
        inputs = (torch.randn(10, 2, 3), torch.randn(10, 3, 4))
        batch, M, K, N = dims("batch", "M", "K", "N")
        with self.assertRaisesRegex(
            torch._dynamo.exc.UserError,
            (
                "Constraints violated \\(batch\\)!(.*\n)*.*"
                "Not all values of batch.*satisfy the generated guard(.*\n)*.*"
                "Specializations unexpectedly required \\(K\\)!(.*\n)*.*"
                "K.*specialized.*because the guards generated for it are too complex(.*\n)*.*"
                "Suggested fixes:(.*\n)*.*"
                "batch = Dim\\('batch', max=15\\)(.*\n)*.*"
                "K = None  # 3"
            ),
        ):
            export(
                foo,
                inputs,
                dynamic_shapes={"x": (batch, M, K), "y": (batch, K, N)},
            )

    def test_dynamic_shapes_spec_with_pytree(self):
        from torch.export import Dim, export
        from torch.utils._pytree import tree_map

        inputs = {
            "tensor": torch.randn(3),
            "dict_of_tensors": {k: torch.randn(3) for k in ["A", "B", "C", "D"]},
            "list_of_tensors": [torch.randn(3) for _ in range(4)],
        }

        batch = Dim("batch")
        # uniformly specify dynamic shapes for all inputs
        spec = tree_map(lambda x: {0: batch}, inputs)

        class Foo(torch.nn.Module):
            def forward(self, inputs):
                return (
                    inputs["tensor"]
                    + inputs["dict_of_tensors"]["A"]
                    + inputs["list_of_tensors"][0]
                )

        ep = export(Foo(), (inputs,), dynamic_shapes={"inputs": spec})
        input_shapes = [
            str(node.meta["val"].shape)
            for node in ep.graph_module.graph.nodes
            if node.op == "placeholder"
        ]
        self.assertEqual(len(input_shapes), 9)
        self.assertTrue(all(shape == "torch.Size([s0])" for shape in input_shapes))

    @testing.expectedFailureNonStrict
    def test_error_does_not_reference_eager_fallback(self):
        def fn_ddo(x):
            y = x.nonzero()
            z = y.shape[0]
            if z > 2:
                return x.cos()
            else:
                return x.sin()

        with self.assertRaisesRegex(
            torchdynamo.exc.UserError, r"^(?!.*fall back to eager).*"
        ):
            _ = export(WrapperModule(fn_ddo), (torch.tensor([2, 3, 5]),))

    def test_pytree_register_data_class(self):
        @dataclass
        class MyDataClass:
            x: int
            y: int
            z: int = None

        dt = MyDataClass(x=3, y=4)
        flat, spec = tree_flatten(dt)
        self.assertTrue(spec, LeafSpec())
        self.assertTrue(len(flat) == 1)

        register_dataclass_as_pytree_node(
            MyDataClass,
            serialized_type_name="test_pytree_register_data_class.MyDataClass",
        )

        flat, spec = tree_flatten(dt)
        self.assertEqual(
            spec,
            TreeSpec(
                MyDataClass, (MyDataClass, ["x", "y"], ["z"]), [LeafSpec(), LeafSpec()]
            ),
        )
        self.assertEqual(flat, [3, 4])

        orig_dt = tree_unflatten(flat, spec)
        self.assertTrue(isinstance(orig_dt, MyDataClass))
        self.assertEqual(orig_dt.x, 3)
        self.assertEqual(orig_dt.y, 4)
        self.assertEqual(orig_dt.z, None)

        roundtrip_spec = treespec_loads(treespec_dumps(spec))
        self.assertEqual(roundtrip_spec, spec)

        @dataclass
        class MyOtherDataClass:  # the pytree registration don't allow registering the same class twice
            x: int
            y: int
            z: int = None

        # Override the registration with keep none fields
        register_dataclass_as_pytree_node(
            MyOtherDataClass,
            return_none_fields=True,
            serialized_type_name="test_pytree_regster_data_class.MyOtherDataClass",
        )

        dt = MyOtherDataClass(x=3, y=4)
        flat, spec = tree_flatten(dt)
        self.assertEqual(
            spec,
            TreeSpec(
                MyOtherDataClass,
                (
                    MyOtherDataClass,
                    ["x", "y", "z"],
                    [],
                ),
                [LeafSpec(), LeafSpec(), LeafSpec()],
            ),
        )
        self.assertEqual(flat, [3, 4, None])

        orig_dt = tree_unflatten(flat, spec)
        self.assertTrue(isinstance(orig_dt, MyOtherDataClass))
        self.assertEqual(orig_dt.x, 3)
        self.assertEqual(orig_dt.y, 4)
        self.assertEqual(orig_dt.z, None)

        roundtrip_spec = treespec_loads(treespec_dumps(spec))
        self.assertEqual(roundtrip_spec, spec)

    def test_pytree_register_nested_data_class(self):
        @dataclass
        class Inner:
            x: int
            y: int

        @dataclass
        class Outer:
            xy: Inner
            ab: Inner

        xy = Inner(1, 2)
        ab = Inner(3, 4)
        dt = Outer(xy, ab)
        inp = {"dt1": (dt, ({},)), "dt2": ((torch.ones(1),), dt)}

        register_dataclass_as_pytree_node(
            Inner, serialized_type_name="test_pytree_register_nested_data_class.Inner"
        )
        register_dataclass_as_pytree_node(
            Outer, serialized_type_name="test_pytree_register_nested_data_class.Outer"
        )

        flat, spec = tree_flatten(inp)
        self.assertEqual(flat, [1, 2, 3, 4, torch.ones(1), 1, 2, 3, 4])

        unflat = tree_unflatten(flat, spec)
        self.assertEqual(unflat, inp)

        roundtrip_spec = treespec_loads(treespec_dumps(spec))
        self.assertEqual(roundtrip_spec, spec)

    def test_param_util(self):
        class Basic(torch.nn.Module):
            def __init__(self):
                super().__init__()
                self.lin = torch.nn.Linear(10, 1)

            def forward(self, x):
                return self.lin(x)

        ep = export(Basic(), (torch.randn(5, 10),))
        num_params = 0
        params = []
        for node in ep.graph.nodes:
            if is_param(ep, node):
                num_params += 1
                params.append(get_param(ep, node))
        self.assertEqual(num_params, 2)
        self.assertEqual(params[0].shape, [1, 10])  # weight
        self.assertEqual(params[1].shape, [1])  # bias

    def test_buffer_util(self):
        ep = export(
            torch.nn.BatchNorm2d(100, affine=False), (torch.ones(20, 100, 35, 45),)
        )
        num_buffer = 0
        buffer = []

        for node in ep.graph.nodes:
            if is_buffer(ep, node):
                num_buffer += 1
                buffer.append(get_buffer(ep, node))
        self.assertEqual(num_buffer, 3)

        self.assertEqual(buffer[0].shape, torch.Size([100]))  # running_mean
        self.assertEqual(buffer[1].shape, torch.Size([100]))  # running_var
        self.assertEqual(buffer[2].shape, torch.Size([]))  # num_batches_tracked

    @testing.expectedFailureNonStrict
    def test_export_dynamo_config(self):
        class MyModule(torch.nn.Module):
            def __init__(self):
                super().__init__()
                self.lstm = torch.nn.LSTM(input_size=4, hidden_size=5, num_layers=1)

            def forward(self, inputs: torch.Tensor) -> torch.Tensor:
                return self.lstm(inputs)

        config = DEFAULT_EXPORT_DYNAMO_CONFIG
        mod = MyModule()

        @contextmanager
        def _patch_config(kwargs):
            orig_config_dict = dataclasses.asdict(config)

            try:
                for k, v in kwargs.items():
                    setattr(config, k, v)
                yield
            finally:
                for k, v in orig_config_dict.items():
                    setattr(config, k, v)

        inp = (torch.rand(5, 4),)
        exported_program = export(mod, inp)

        with _patch_config({"allow_rnn": False}):
            with self.assertRaisesRegex(
                torch._dynamo.exc.Unsupported,
                "TorchDynamo purposely graph breaks on RNN, GRU, LSTMs",
            ):
                _ = export(mod, inp)

    @testing.expectedFailureSerDer
    @testing.expectedFailureNonStrict
    def test_module(self):
        class MyLinear(torch.nn.Module):
            def __init__(self):
                super().__init__()
                self.weight = torch.randn(20, 98)
                self.bias = torch.randn(20)

            def forward(self, x):
                return torch.nn.functional.linear(x, self.weight, self.bias)

        class Foo(torch.nn.Module):
            def __init__(self):
                super().__init__()
                self.conv = torch.nn.Conv2d(16, 33, 3)
                self.linear = MyLinear()

            def forward(self, x):
                a, b = x
                a_conv = self.conv(a)
                a_linear = self.linear(a_conv)
                b_conv = self.conv(b)
                b_linear = self.linear(b_conv)
                return (
                    a_linear.cos() + b_linear.sin(),
                    a_linear.sin() + b_linear.cos(),
                )

        inp_container = ((torch.randn(20, 16, 50, 100), torch.randn(20, 16, 50, 100)),)

        ep = export(Foo(), inp_container)
        ep_rexported = export(ep.module(), inp_container)

        inp_test = ((torch.randn(20, 16, 50, 100), torch.randn(20, 16, 50, 100)),)

        self.assertTrue(torch.allclose(ep(*inp_test)[0], ep_rexported(*inp_test)[0]))
        self.assertTrue(torch.allclose(ep(*inp_test)[1], ep_rexported(*inp_test)[1]))

    @testing.expectedFailureSerDer
    @testing.expectedFailureNonStrict
    def test_module_with_dict_container_inp_out(self):
        class MyLinear(torch.nn.Module):
            def __init__(self):
                super().__init__()
                self.weight = torch.randn(20, 98)
                self.bias = torch.randn(20)

            def forward(self, x):
                return torch.nn.functional.linear(x, self.weight, self.bias)

        class Foo(torch.nn.Module):
            def __init__(self):
                super().__init__()
                self.conv = torch.nn.Conv2d(16, 33, 3)
                self.linear = MyLinear()

            def forward(self, x):
                a1, a2 = x["a"]
                b = x["b"]
                a1_conv = self.conv(a1)
                a1_linear = self.linear(a1_conv)
                a2_conv = self.conv(a2)
                a2_linear = self.linear(a2_conv)
                b_conv = self.conv(b)
                b_linear = self.linear(b_conv)
                return {
                    "a": a1_linear.cos() + b_linear.sin(),
                    "b": a2_linear.sin() + b_linear.cos(),
                }

        inp_container = (
            {
                "a": (torch.randn(20, 16, 50, 100), torch.randn(20, 16, 50, 100)),
                "b": torch.randn(20, 16, 50, 100),
            },
        )

        ep = export(Foo(), inp_container)
        ep_rexported = export(ep.module(), inp_container)

        inp_test = (
            {
                "a": (torch.randn(20, 16, 50, 100), torch.randn(20, 16, 50, 100)),
                "b": torch.randn(20, 16, 50, 100),
            },
        )

        self.assertTrue(
            torch.allclose(ep(*inp_test)["a"], ep_rexported(*inp_test)["a"])
        )
        self.assertTrue(
            torch.allclose(ep(*inp_test)["b"], ep_rexported(*inp_test)["b"])
        )

    @testing.expectedFailureNonStrict
    def test_args_type_checked(self):
        class M(torch.nn.Module):
            def forward(self, x):
                return x + 1

        inp = torch.rand(2, 2)
        with self.assertRaisesRegex(torch._dynamo.exc.UserError, "to be a tuple"):
            # Intentionally not wrapping `inp` in a tuple to trigger the error
            _ = export(M(), inp)

    def test_constrain_value_with_no_default(self):
        def fn(x, y):
            n = x.max().item()
            torch._constrain_as_value(n)
            return y + n

        ep = export(
            WrapperModule(fn),
            (torch.randint(3, 5, (2, 2)), torch.randint(3, 5, (2, 3))),
        )
        test_inp = (torch.randint(3, 5, (2, 2)), torch.randint(3, 5, (2, 3)))
        self.assertTrue(torch.allclose(ep(*test_inp), fn(*test_inp)))

    def test_decomp_batch_norm_functional_predispatch(self):
        class ConvBatchnorm(torch.nn.Module):
            def __init__(self):
                super().__init__()
                self.conv = torch.nn.Conv2d(1, 3, 1, 1)
                self.bn = torch.nn.BatchNorm2d(3)

            def forward(self, x):
                x = self.conv(x)
                x = self.bn(x)
                return (x,)

        mod = ConvBatchnorm()
        mod.eval()
        inp = torch.randn(1, 1, 3, 3)

        gm = torch.export._trace._export(mod, (inp,), pre_dispatch=True).module()
        self.assertExpectedInline(
            str(gm.code).strip(),
            """\
def forward(self, arg_0):
    l_x_, = fx_pytree.tree_flatten_spec(([arg_0], {}), self._in_spec)
    conv_weight = self.conv_weight
    conv_bias = self.conv_bias
    bn_weight = self.bn_weight
    bn_bias = self.bn_bias
    bn_running_mean = self.bn_running_mean
    bn_running_var = self.bn_running_var
    conv2d = torch.ops.aten.conv2d.default(l_x_, conv_weight, conv_bias);  l_x_ = conv_weight = conv_bias = None
    _native_batch_norm_legit_no_training = torch.ops.aten._native_batch_norm_legit_no_training.default(conv2d, bn_weight, bn_bias, bn_running_mean, bn_running_var, 0.1, 1e-05);  conv2d = bn_weight = bn_bias = bn_running_mean = bn_running_var = None
    getitem = _native_batch_norm_legit_no_training[0];  _native_batch_norm_legit_no_training = None
    return pytree.tree_unflatten((getitem,), self._out_spec)""",
        )

        mod.train()
        gm_train = _export(mod, (inp,), pre_dispatch=True).module()
        self.assertExpectedInline(
            str(gm_train.code).strip(),
            """\
def forward(self, arg_0):
    l_x_, = fx_pytree.tree_flatten_spec(([arg_0], {}), self._in_spec)
    conv_weight = self.conv_weight
    conv_bias = self.conv_bias
    bn_weight = self.bn_weight
    bn_bias = self.bn_bias
    bn_running_mean = self.bn_running_mean
    bn_running_var = self.bn_running_var
    bn_num_batches_tracked = self.bn_num_batches_tracked
    conv2d = torch.ops.aten.conv2d.default(l_x_, conv_weight, conv_bias);  l_x_ = conv_weight = conv_bias = None
    add = torch.ops.aten.add.Tensor(bn_num_batches_tracked, 1)
    _native_batch_norm_legit_functional = torch.ops.aten._native_batch_norm_legit_functional.default(conv2d, bn_weight, bn_bias, bn_running_mean, bn_running_var, True, 0.1, 1e-05);  conv2d = bn_weight = bn_bias = None
    getitem = _native_batch_norm_legit_functional[0]
    getitem_3 = _native_batch_norm_legit_functional[3]
    getitem_4 = _native_batch_norm_legit_functional[4];  _native_batch_norm_legit_functional = None
    copy__default = torch.ops.aten.copy_.default(bn_running_mean, getitem_3);  bn_running_mean = getitem_3 = None
    copy__default_1 = torch.ops.aten.copy_.default(bn_running_var, getitem_4);  bn_running_var = getitem_4 = None
    copy__default_2 = torch.ops.aten.copy_.default(bn_num_batches_tracked, add);  bn_num_batches_tracked = add = None
    return pytree.tree_unflatten((getitem,), self._out_spec)""",
        )

    @testing.expectedFailureNonStrict
    def test_constrain_value_with_symfloat(self):
        def fn(x, y):
            n = x.max().item()
            torch._constrain_as_value(n)
            return y + n

        with self.assertRaisesRegex(
            torch._dynamo.exc.TorchRuntimeError,
            "Constraining SymFloat or Symbool is nyi",
        ):
            _ = export(WrapperModule(fn), (torch.rand(2, 2), torch.rand(2, 3)))

    def test_constrain_size_in_eager(self):
        def fn(x, y):
            n = x.max().item()
            torch._constrain_as_size(n)
            return y + n

        ep = export(
            WrapperModule(fn),
            (torch.randint(1, 2, (2, 2)), torch.randint(3, 5, (2, 3))),
        )
        test_inp = (torch.randint(1, 2, (2, 2)), torch.randint(3, 5, (2, 3)))
        self.assertTrue(torch.allclose(ep(*test_inp), fn(*test_inp)))

    @testing.expectedFailureNonStrict
    def test_constrain_size_with_constrain_value(self):
        def fn(x, y):
            n = x.max().item()
            torch._constrain_as_value(n, 2, 10)
            torch._constrain_as_size(n)
            return y + n

        with self.assertRaisesRegex(
            RuntimeError, r"Invalid value range for 1 between \[2, 10\]."
        ):
            _ = fn(torch.randint(1, 2, (2, 2)), torch.randint(3, 5, (2, 3)))

        ep = export(
            WrapperModule(fn),
            (torch.randint(3, 4, (2, 2)), torch.randint(3, 5, (2, 3))),
        )
        with self.assertRaisesRegex(RuntimeError, "is outside of inline constraint"):
            test_inp = (torch.randint(1, 2, (2, 2)), torch.randint(3, 5, (2, 3)))
            _ = ep(*test_inp)

    def test_constrain_size_with_various_cases(self):
        def case_1(x, y):
            n = x.item()
            torch._constrain_as_size(n, min=0)
            return y.sum() + torch.ones(n, 5).sum()

        def case_2(x, y):
            n = x.item()
            torch._constrain_as_size(n, min=0, max=6)
            return y.sum() + torch.ones(n, 5).sum()

        def case_3(x, y):
            n = x.item()
            torch._constrain_as_size(n, min=0, max=1)
            return y.sum() + torch.ones(n, 5).sum()

        def case_4(x, y):
            n = x.item()
            torch._constrain_as_size(n, min=2)
            return y.sum() + torch.ones(n, 5).sum()

        def case_5(x, y):
            n = x.item()
            torch._constrain_as_size(n, min=1)
            return y.sum() + torch.ones(n, 5).sum()

        ep = export(WrapperModule(case_1), (torch.tensor(1), torch.ones(4, 5)))

        with self.assertRaisesRegex(
            RuntimeError, r"Invalid value range for -1 between"
        ):
            _ = case_1(torch.tensor(-1), torch.randn(4, 5))

        self.assertTrue(
            torch.allclose(
                ep(torch.tensor(1), torch.ones(4, 5)),
                case_1(torch.tensor(1), torch.ones(4, 5)),
            )
        )

        ep = export(WrapperModule(case_2), (torch.tensor(5), torch.randn(4, 5)))

        with self.assertRaisesRegex(RuntimeError, r"Invalid value range for 7 between"):
            _ = case_2(torch.tensor(7), torch.randn(4, 5))

        with self.assertRaisesRegex(RuntimeError, r"Invalid value range for 9 between"):
            _ = case_2(torch.tensor(9), torch.randn(4, 5))

        self.assertTrue(
            torch.allclose(
                ep(torch.tensor(5), torch.ones(4, 5)),
                case_2(torch.tensor(5), torch.ones(4, 5)),
            )
        )

        with self.assertRaisesRegex(
            RuntimeError,
            "Max value to constrain_range_for_size must be greater than 2. got: 1",
        ):
            _ = case_3(torch.tensor(1), torch.randn(4, 5))

        with self.assertRaisesRegex(
            RuntimeError,
            r"Invalid value range for 1 between \[2, 9223372036854775807\].",
        ):
            _ = case_4(torch.tensor(1), torch.randn(4, 5))

        ep = export(WrapperModule(case_4), (torch.tensor(5), torch.randn(4, 5)))

        with self.assertRaisesRegex(RuntimeError, r"Invalid value range for 1"):
            _ = case_4(torch.tensor(1), torch.randn(4, 5))

        self.assertTrue(
            torch.allclose(
                ep(torch.tensor(5), torch.ones(4, 5)),
                case_4(torch.tensor(5), torch.ones(4, 5)),
            )
        )

        ep = export(WrapperModule(case_5), (torch.tensor(5), torch.randn(4, 5)))

        with self.assertRaisesRegex(RuntimeError, r"Invalid value range for 0"):
            _ = case_5(torch.tensor(0), torch.randn(4, 5))

        self.assertTrue(
            torch.allclose(
                ep(torch.tensor(5), torch.ones(4, 5)),
                case_5(torch.tensor(5), torch.ones(4, 5)),
            )
        )

    @testing.expectedFailureNonStrict  # non-strict does not add deferred runtime assertions
    def test_automatic_constrain_size(self):
        class M(torch.nn.Module):
            def forward(self, x, y):
                n = x.item()
                return y.sum() + torch.ones(n, 5).sum()

        ep = export(M(), (torch.tensor(1), torch.ones(4, 5)))

        with self.assertRaisesRegex(
<<<<<<< HEAD
            RuntimeError,
            r"(Deferred runtime assertion failed -i0 <= 0|_local_scalar_dense is outside of inline constraint \[0, inf\])"
=======
            RuntimeError, r"Deferred runtime assertion failed -i0 <= 0"
>>>>>>> 482deabc
        ):
            _ = ep(torch.tensor(-1), torch.randn(4, 5))

        self.assertTrue(
            torch.allclose(
                ep(torch.tensor(1), torch.ones(4, 5)),
                M()(torch.tensor(1), torch.ones(4, 5)),
            )
        )

    def test_constrain_decomp(self) -> None:
        class M(torch.nn.Module):
            def __init__(self):
                super().__init__()
                self.freq = torch.ones(5, 5)

            def forward(self, start_pos: torch.Tensor):
                pos = start_pos.item()
                torch._constrain_as_size(pos, min=0, max=4)
                return self.freq[pos] * self.freq[pos]

        ep = torch.export.export(M(), (torch.tensor(1),))
        FileCheck().check_count(
            "torch.ops.aten._assert_async.msg", 2, exactly=True
        ).run(ep.graph_module.code)
        decompose_ep = ep.run_decompositions()
        FileCheck().check_count(
            "torch.ops.aten._assert_async.msg", 2, exactly=True
        ).run(decompose_ep.graph_module.code)

    @testing.expectedFailureNonStrict
    def test_mixed_input(self):
        def func(a, b, alpha: int):
            return torch.add(a, b, alpha=alpha)

        a = torch.rand(1, 2)
        b = torch.rand(1, 2)
        alpha = 10

        exported = export(WrapperModule(func), (a, b, alpha))
        for node in exported.graph_module.graph.nodes:
            if node.op == "placeholder":
                self.assertTrue(isinstance(node.meta["val"], (Tensor, int)))

    @testing.expectedFailureNonStrict
    def test_export_with_inline_constraints(self):
        def f(x):
            a = x.item()
            torch._constrain_as_value(a, 4, 7)
            return torch.empty((a, 4))

        ep = export(WrapperModule(f), (torch.tensor([5]),))
        self.assertEqual(ep(torch.tensor([6])).shape, (6, 4))

        FileCheck().check_count(
            "torch.ops.aten.sym_constrain_range.default", 1, exactly=True
        ).run(ep.graph_module.code)

        with self.assertRaisesRegex(
            RuntimeError,
            r"_local_scalar_dense is outside of inline constraint \[4, 7\]",
        ) as cm:
            ep(torch.tensor([30]))

    def test_export_with_inline_constraints_complex(self):
        def f(x):
            a = x.item()
            torch._constrain_as_value(a, 4, 7)
            empty = torch.empty((a, 4))

            return torch.cat((empty.transpose(0, 1), torch.zeros(6, a)), 0)

        ep = export(WrapperModule(f), (torch.tensor([6]),))
        self.assertEqual(ep(torch.tensor([5])).shape, (10, 5))
        FileCheck().check_count(
            "torch.ops.aten.sym_constrain_range.default", 1, exactly=True
        ).run(ep.graph_module.code)

    def test_to_module_with_mutated_buffer(self):
        class Foo(torch.nn.Module):
            def __init__(self):
                super().__init__()
                self.register_buffer("buf", torch.zeros(1))

            def forward(self, x):
                self.buf.add_(1)
                return x.sum() + self.buf.sum()

        exported = export(Foo(), (torch.ones(5, 5),))
        stateful_gm = exported.module()
        export_return_val = stateful_gm(torch.ones(5, 5))
        eager = Foo()
        eager_return_val = eager(torch.ones(5, 5))
        self.assertTrue(torch.allclose(eager_return_val, export_return_val))

        for name, buffer in stateful_gm.named_buffers():
            self.assertTrue(torch.allclose(torch.ones(1), buffer))

        changed = stateful_gm.graph.eliminate_dead_code()
        self.assertFalse(changed)
        self.assertTrue(
            torch.allclose(stateful_gm(torch.ones(5, 5)), eager(torch.ones(5, 5)))
        )

        for name, buffer in stateful_gm.named_buffers():
            self.assertTrue(torch.allclose(torch.tensor(2, dtype=torch.float), buffer))

    def test_to_module_with_mutated_buffer_multiple(self):
        class Bar(torch.nn.Module):
            def __init__(self):
                super().__init__()
                self.register_buffer("buf", torch.ones(1))

            def forward(self, x):
                self.buf.add_(1)
                return x.sum() + self.buf.sum()

        class Foo(torch.nn.Module):
            def __init__(self):
                super().__init__()
                self.register_buffer("buf", torch.zeros(1))
                self.bar = Bar()

            def forward(self, x):
                self.buf.add_(1)
                self.bar.buf.add_(2)
                bar = self.bar(x)
                return bar.sum() + self.buf.sum()

        exported = export(Foo(), (torch.ones(5, 5),))
        stateful_gm = exported.module()
        export_return_val = stateful_gm(torch.ones(5, 5))
        eager = Foo()
        eager_return_val = eager(torch.ones(5, 5))
        self.assertTrue(torch.allclose(eager_return_val, export_return_val))

        for name, buffer in stateful_gm.named_buffers():
            if name == "L__self___buf":
                self.assertTrue(torch.allclose(torch.ones(1), buffer))
            if name == "L__self___bar_buf":
                self.assertTrue(
                    torch.allclose(torch.tensor(4, dtype=torch.float), buffer)
                )

        changed = stateful_gm.graph.eliminate_dead_code()
        self.assertFalse(changed)
        self.assertTrue(
            torch.allclose(stateful_gm(torch.ones(5, 5)), eager(torch.ones(5, 5)))
        )

        for name, buffer in stateful_gm.named_buffers():
            if name == "L__self___buf":
                self.assertTrue(
                    torch.allclose(torch.tensor(2, dtype=torch.float), buffer)
                )
            if name == "L__self___bar_buf":
                self.assertTrue(
                    torch.allclose(torch.tensor(7, dtype=torch.float), buffer)
                )

    def test_runtime_assert_for_prim(self):
        class Foo(torch.nn.Module):
            def forward(self, x, y):
                return x + y

        foo = Foo()
        tensor_inp = torch.ones(7, 5)
        dim0_x = torch.export.Dim("dim0_x", min=6)
        dynamic_shapes = {"x": {0: dim0_x}, "y": None}
        exported = torch.export.export(
            foo, (tensor_inp, 5), dynamic_shapes=dynamic_shapes
        )
        self.assertTrue(
            torch.allclose(exported(torch.ones(8, 5), 5), foo(torch.ones(8, 5), 5))
        )
        with self.assertRaisesRegex(
            RuntimeError, "Expected input arg1 to be equal to 5, but got 6"
        ):
            _ = exported(torch.ones(8, 5), 6)

        exported = torch.export.export(
            foo, (tensor_inp, 5.0), dynamic_shapes=dynamic_shapes
        )
        with self.assertRaisesRegex(
            RuntimeError, "Expected input arg1 to be equal to 5.0, but got 6.0"
        ):
            _ = exported(torch.ones(7, 5), 6.0)

    @testing.expectedFailureNonStrict
    def test_runtime_assert_for_prm_str(self):
        class Foo(torch.nn.Module):
            def forward(self, a, b, mode):
                return torch.div(a, b, rounding_mode=mode)

        foo = Foo()
        inps = (torch.randn(4, 4), torch.randn(4), "trunc")
        exported = export(foo, inps)
        with self.assertRaisesRegex(
            RuntimeError, "to be equal to trunc, but got floor"
        ):
            _ = exported(torch.randn(4, 4), torch.randn(4), "floor")
        self.assertTrue(torch.allclose(exported(*inps), foo(*inps)))

    def test_to_module_with_mutated_buffer_multiple_update_sub_later(self):
        class Bar(torch.nn.Module):
            def __init__(self):
                super().__init__()
                self.register_buffer("buf", torch.ones(1))

            def forward(self, x):
                self.buf.add_(1)
                return x.sum() + self.buf.sum()

        class Foo(torch.nn.Module):
            def __init__(self):
                super().__init__()
                self.register_buffer("buf", torch.zeros(1))
                self.bar = Bar()

            def forward(self, x):
                self.buf.add_(1)
                bar = self.bar(x)
                self.bar.buf.add_(2)
                return bar.sum() + self.buf.sum()

        exported = export(Foo(), (torch.ones(5, 5),))
        stateful_gm = exported.module()
        export_return_val = stateful_gm(torch.ones(5, 5))
        eager = Foo()
        eager_return_val = eager(torch.ones(5, 5))
        self.assertTrue(torch.allclose(eager_return_val, export_return_val))

        for name, buffer in stateful_gm.named_buffers():
            if name == "L__self___buf":
                self.assertTrue(torch.allclose(torch.ones(1), buffer))
            if name == "L__self___bar_buf":
                self.assertTrue(
                    torch.allclose(torch.tensor(4, dtype=torch.float), buffer)
                )

        changed = stateful_gm.graph.eliminate_dead_code()
        self.assertFalse(changed)
        self.assertTrue(
            torch.allclose(stateful_gm(torch.ones(5, 5)), eager(torch.ones(5, 5)))
        )

        for name, buffer in stateful_gm.named_buffers():
            if name == "L__self___buf":
                self.assertTrue(
                    torch.allclose(torch.tensor(2, dtype=torch.float), buffer)
                )
            if name == "L__self___bar_buf":
                self.assertTrue(
                    torch.allclose(torch.tensor(7, dtype=torch.float), buffer)
                )

    def test_retracable_ep(self):
        class Bar(torch.nn.Module):
            def __init__(self):
                super().__init__()
                self.register_buffer("buf", torch.ones(1))

            def forward(self, x):
                self.buf.add_(1)
                return x.sum() + self.buf.sum()

        class Foo(torch.nn.Module):
            def __init__(self):
                super().__init__()
                self.register_buffer("buf", torch.zeros(1))
                self.bar = Bar()

            def forward(self, x):
                self.buf.add_(1)
                bar = self.bar(x)
                self.bar.buf.add_(2)
                return bar.sum() + self.buf.sum()

        inp = torch.ones(5, 5)
        exported = torch.export.export(Foo(), (inp,))
        reexported = torch.export.export(exported.module(), (inp,))

        self.assertTrue(torch.allclose(exported(inp), reexported(inp)))

        dim0_x = torch.export.Dim("dim0_x")
        exported = torch.export.export(Foo(), (inp,), dynamic_shapes={"x": {0: dim0_x}})
        reexported = torch.export.export(exported.module(), (inp,))
        with self.assertRaisesRegex(
            RuntimeError, "shape\[0\] to be equal to 5, but got 7"
        ):
            reexported(torch.ones(7, 5))

        reexported = torch.export.export(
            exported.module(), (inp,), dynamic_shapes=({0: dim0_x},)
        )
        self.assertTrue(
            torch.allclose(exported(torch.ones(7, 5)), reexported(torch.ones(7, 5)))
        )

        # can't retrace with invalid inputs with respect to the original ExportedProgram
        dim0_x_v2 = torch.export.Dim("dim0_x_v2", min=3)
        exported_v2 = torch.export.export(
            Foo(), (inp,), dynamic_shapes={"x": {0: dim0_x_v2}}
        )
        with self.assertRaisesRegex(
            RuntimeError, "Expected input l_x_.shape\[0\] to be >= 3, but got 2"
        ):
            torch.export.export(exported_v2.module(), (torch.randn(2, 2),))

    @testing.expectedFailureSerDer
    @testing.expectedFailureNonStrict
    def test_retrace_graph_level_meta_preservation(self):
        class Foo(torch.nn.Module):
            def __init__(self):
                super().__init__()

            def forward(self, x):
                if x.shape[0] > 4:
                    return x.cos()
                return x.sin()

        inp = torch.ones(7, 5)
        dim0_x = torch.export.Dim("dim0_x", min=6)
        exported = torch.export.export(Foo(), (inp,), dynamic_shapes={"x": {0: dim0_x}})
        stateful_module = exported.module()
        self.assertTrue(len(stateful_module.meta["input_shape_constraints"]), 1)

        re_exported = export(
            stateful_module, (inp,), constraints=[dynamic_dim(inp, 0) > 5]
        )
        self.assertTrue(
            len(re_exported.graph_module.meta["input_shape_constraints"]) == 1
        )
        self.assertTrue(
            torch.allclose(exported(torch.ones(7, 5)), re_exported(torch.ones(7, 5)))
        )

        re_exported_v2 = export(exported.module(), (inp,))
        self.assertTrue(
            len(re_exported_v2.graph_module.meta["input_shape_constraints"]) == 0
        )
        self.assertTrue(
            torch.allclose(exported(torch.ones(7, 5)), re_exported_v2(torch.ones(7, 5)))
        )

    @testing.expectedFailureNonStrict
    def test_constrain_as_size_error(self):
        def f(x):
            a = x.item()
            # We cannot automatically infer a is a size here because view
            # accepts -1
            return torch.randn(24).view(a, 4)

        with self.assertRaisesRegex(
            torch._dynamo.exc.UserError,
            "Tried to use data-dependent value in the subsequent computation",
        ):
            _ = export(WrapperModule(f), (torch.tensor(6),))

    def test_constraint_directly_construct(self):
        with self.assertRaisesRegex(
            TypeError,
            "Constraint has no public constructor. Please use torch.export.dynamic_dim",
        ):
            _ = Constraint()

    def test_train_eval_on_exported_preautograd_module(self):
        class Foo(torch.nn.Module):
            def __init__(self):
                super().__init__()

            def forward(self, x):
                if x.shape[0] > 4:
                    return x.cos()
                return x.sin()

        graph_module = _export(Foo(), (torch.ones(7, 5),), pre_dispatch=True).module()
        with self.assertRaisesRegex(
            NotImplementedError, r"Calling train\(\) is not supported yet."
        ):
            graph_module.train()

        with self.assertRaisesRegex(
            NotImplementedError, r"Calling eval\(\) is not supported yet."
        ):
            graph_module.eval()

    def test_export_cond_preserve_stack_trace_for_subgraphs(self):
        class MySubModule(torch.nn.Module):
            def foo(self, x):
                return x.cos()

            def forward(self, x):
                return self.foo(x)

        class CondBranchClassMethod(torch.nn.Module):
            def __init__(self):
                super().__init__()
                self.subm = MySubModule()

            def bar(self, x):
                return x.sin()

            def forward(self, x):
                return cond(x.shape[0] <= 2, self.subm.forward, self.bar, [x])

        from torch._export import capture_pre_autograd_graph

        example_inputs = (torch.randn(1, 3, 3, 3),)
        m = CondBranchClassMethod()
        m.eval()
        # TODO (tmanlaibaatar) Setting functional IR doesn't work on aot_export yet
        # as the branch source_fn is not captured.
        gm = capture_pre_autograd_graph(m, example_inputs)

        actual_source_fns = []
        for mod in gm.modules():
            for node in mod.graph.nodes:
                if node.name in {"sin", "cos"}:
                    source_fn_st = node.meta.get("source_fn_stack", None)
                    if source_fn_st is not None:
                        source_names = []
                        for source_fn in source_fn_st:
                            source_names.append(source_fn[0])
                        actual_source_fns.append(source_names)
        exp_source_fns = [["cond", "cos"], ["cond", "sin"]]
        self.assertEqual(actual_source_fns, exp_source_fns)

    @testing.expectedFailureRetraceability
    @testing.expectedFailureNonStrict
    def test_lifted_constants(self) -> None:
        def f(x):
            return x + torch.tensor(3)

        ep = export(WrapperModule(f), (torch.tensor(1),))

        self.assertEqual(len(ep.graph_signature.input_specs), 2)
        self.assertEqual(len(ep.constants), 1)

        class Foo(torch.nn.Module):
            def __init__(self):
                super().__init__()
                self.a = torch.tensor(3)

            def forward(self, x):
                list_tensor = [torch.tensor(3), torch.tensor(4)]
                return x + self.a + list_tensor[0] + list_tensor[1]

        ep = export(Foo(), (torch.tensor(1),))

        self.assertEqual(len(ep.graph_signature.input_specs), 4)
        self.assertEqual(len(ep.state_dict), 1)
        self.assertEqual(len(ep.constants), 2)

        inp = (torch.tensor(5),)
        self.assertTrue(torch.allclose(ep(*inp), Foo()(*inp)))

        transform = ep.run_decompositions()
        self.assertEqual(len(ep.graph_signature.input_specs), 4)
        self.assertTrue(torch.allclose(ep(*inp), transform(*inp)))

        unlifted = ep.module()
        self.assertTrue(torch.allclose(ep(*inp), unlifted(*inp)))

    def test_preserve_shape_dynamism_for_unused_inputs(self):
        @dataclass
        class Input:
            f: torch.Tensor
            p: torch.Tensor

        torch._export.utils.register_dataclass_as_pytree_node(Input)

        class Module(torch.nn.Module):
            def forward(self, x: Input):
                return x.f + 1

        mod = Module()
        example_inputs = (Input(f=torch.ones(10, 4), p=torch.zeros(10, 4)),)
        ep_static = torch.export.export(mod, example_inputs)
        for node in ep_static.graph.nodes:
            if node.op == "placeholder":
                for s in node.meta["val"].shape:
                    self.assertIsInstance(s, int)

        dim0_x_f, dim0_x_p = torch.export.dims("dim0_x_f", "dim0_x_p")
        dynamic_shapes = {"x": Input(f={0: dim0_x_f}, p={0: dim0_x_p})}
        ep_dynamic = torch.export.export(
            mod, example_inputs, dynamic_shapes=dynamic_shapes
        )
        for node in ep_dynamic.graph.nodes:
            if node.op == "placeholder":
                for i, s in enumerate(node.meta["val"].shape):
                    if i == 0:
                        self.assertIsInstance(s, torch.SymInt)
                    else:
                        self.assertIsInstance(s, int)

    def test_multiple_definitions_same_name_dim(self):
        class Foo(torch.nn.Module):
            def forward(self, x, y):
                return torch.matmul(x, y)

        A = torch.export.Dim("C", min=3)
        B = torch.export.Dim("C", max=12)
        with self.assertRaisesRegex(
            torch._dynamo.exc.UserError,
            "Found different definitions Dim\\(.*min=3\\) and Dim\\(.*max=12\\) "
            "for the same symbolic dimension",
        ):
            torch.export.export(
                Foo(),
                (torch.randn(10, 10), torch.randn(10, 10)),
                dynamic_shapes={"x": (A, B), "y": (B, A)},
            )

    def test_export_with_wrong_inputs(self):
        class MyModule(torch.nn.Module):
            def forward(self, x):
                return x + x

        exported_program = export(MyModule(), (torch.rand(2, 3),), {})
        with self.assertRaisesRegex(
            TypeError, "Trying to flatten user inputs with exported input tree spec"
        ):
            exported_program(torch.rand(2, 3), torch.rand(2, 3))

    def test_export_decomps_simple(self):
        class M(torch.nn.Module):
            def __init__(self):
                super().__init__()
                self.lin = torch.nn.Linear(10, 1)

            def forward(self, x):
                return self.lin(x)

        inp = (torch.randn(5, 10),)
        m = M()
        ep = export(m, inp)
        state_dict = ep.state_dict

        FileCheck().check_count("torch.ops.aten.t.default", 1, exactly=True).run(
            ep.graph_module.code
        )
        self.assertTrue(torch.allclose(ep(*inp), m(*inp)))

        core_aten_ep = ep.run_decompositions()
        FileCheck().check_count("torch.ops.aten.permute.default", 1, exactly=True).run(
            core_aten_ep.graph_module.code
        )
        FileCheck().check_count("torch.ops.aten.t.default", 0, exactly=True).run(
            core_aten_ep.graph_module.code
        )
        self.assertTrue(torch.allclose(core_aten_ep(*inp), m(*inp)))
        self.assertEqual(id(state_dict), id(ep.state_dict))

    @testing.expectedFailureRetraceability
    def test_export_decomps_dynamic(self):
        class M(torch.nn.Module):
            def __init__(self):
                super().__init__()
                self.lin = torch.nn.Linear(10, 1)

            def forward(self, x):
                return self.lin(x)

        inp = (torch.randn(5, 10),)
        m = M()
        ep = export(m, inp, dynamic_shapes={"x": {0: Dim("batch")}})

        core_aten_ep = ep.run_decompositions()

        input_node = [
            node for node in core_aten_ep.graph.nodes if node.op == "placeholder"
        ][-1]
        self.assertTrue(isinstance(input_node.meta["val"].shape[0], torch.SymInt))

        FileCheck().check_count("torch.ops.aten.permute.default", 1, exactly=True).run(
            core_aten_ep.graph_module.code
        )
        FileCheck().check_count("torch.ops.aten.t.default", 0, exactly=True).run(
            core_aten_ep.graph_module.code
        )
        self.assertTrue(torch.allclose(core_aten_ep(*inp), m(*inp)))

    def test_nonzero_2(self):
        def f(x):
            return torch.nonzero(x)

        ep = export(WrapperModule(f), (torch.ones(2),))
        inp = torch.randn(2)
        self.assertTrue(torch.allclose(ep(inp), torch.nonzero(inp)))

    @testing.expectedFailureSerDer
    @testing.expectedFailureNonStrict
    def test_redundant_asserts(self):
        class Foo(torch.nn.Module):
            def forward(self, x):
                y = x.item()
                torch._constrain_as_size(y)
                return torch.zeros(y)

        f = Foo()

        ep = export(f, (torch.tensor([3]),))
        self.assertExpectedInline(
            str(ep.graph_module.code).strip(),
            """\
def forward(self, l_x_):
    _local_scalar_dense = torch.ops.aten._local_scalar_dense.default(l_x_);  l_x_ = None
    ge = _local_scalar_dense >= 0
    scalar_tensor = torch.ops.aten.scalar_tensor.default(ge);  ge = None
    _assert_async = torch.ops.aten._assert_async.msg(scalar_tensor, '_local_scalar_dense is outside of inline constraint [0, inf].');  scalar_tensor = None
    sym_constrain_range_for_size = torch.ops.aten.sym_constrain_range_for_size.default(_local_scalar_dense)
    zeros = torch.ops.aten.zeros.default([_local_scalar_dense], device = device(type='cpu'), pin_memory = False);  _local_scalar_dense = None
    return (zeros,)""",
        )

    def test_non_arg_name_dynamic_shapes_api(self):
        class Foo(torch.nn.Module):
            def forward(self, a, b):
                return a.sum() + b.sum()

        foo = Foo()
        dim = torch.export.Dim("dim")
        ep = torch.export.export(
            foo,
            (torch.randn(4, 4), torch.randn(4, 4)),
            dynamic_shapes=(None, {0: dim}),
        )

        test_inp = (torch.randn(4, 4), torch.randn(7, 4))
        self.assertEqual(ep(*test_inp), foo(*test_inp))

        ep_v2 = torch.export.export(
            foo,
            (torch.randn(4, 4), torch.randn(4, 4)),
            dynamic_shapes=(None, None),
        )
        with self.assertRaisesRegex(
            RuntimeError, "shape\[0\] to be equal to 4, but got 7"
        ):
            ep_v2(*test_inp)

    def test_constant_output(self):
        class ModuleConstant(torch.nn.Module):
            def __init__(self):
                super().__init__()
                self.b = torch.randn(3, 2)

            def forward(self):
                return self.b

        class ModuleNestedConstant(torch.nn.Module):
            def __init__(self):
                super().__init__()
                self.bff = torch.randn(3, 2)

            def forward(self, x, y):
                return {"prediction": (x + y, self.bff)}

        mod = ModuleConstant()
        ep = torch.export.export(mod, ())
        self.assertEqual(ep(), mod())

        args = (torch.randn(3, 2), torch.randn(3, 2))
        mod = ModuleNestedConstant()
        ep = torch.export.export(mod, args)
        self.assertEqual(ep(*args), mod(*args))

    def test_non_arg_name_dynamic_shapes_api_with_kwarg(self):
        class Foo(torch.nn.Module):
            def forward(self, a, b, kw1, kw2):
                return a.sum() + b.sum() + kw1.sum() - kw2.sum()

        foo = Foo()
        dim = torch.export.Dim("dim")
        dim_for_kw1 = torch.export.Dim("dim_for_kw1")
        ep = torch.export.export(
            foo,
            (torch.randn(4, 4), torch.randn(4, 4)),
            {"kw2": torch.ones(4, 4), "kw1": torch.zeros(4, 4)},
            # We are specifying dynamism on the first kwarg even though user passed in
            # different order
            dynamic_shapes=(None, {0: dim}, {0: dim_for_kw1}, None),
        )

        test_inp = (torch.randn(4, 4), torch.randn(7, 4))
        test_kwargs = {"kw2": torch.ones(4, 4), "kw1": torch.zeros(9, 4)}
        # This should work even if the kwarg order are flipped.
        self.assertEqual(ep(*test_inp, **test_kwargs), foo(*test_inp, **test_kwargs))

    def test_non_arg_name_dynamic_shapes_api_with_container_type(self):
        class Foo(torch.nn.Module):
            def forward(self, a, b):
                return a[0].sum() + a[1].sum() + b.sum()

        inp_a = (torch.randn(4, 4), torch.randn(4, 4))
        inp_b = torch.randn(4, 4)
        inp = (inp_a, inp_b)

        count = 0

        def dynamify_inp(x):
            # Mark the second input a[1] dynamic
            nonlocal count
            if count == 1:
                dim = torch.export.Dim("dim", min=3)
                count += 1
                return {0: dim}
            count += 1
            return None

        dynamic_shapes = tree_map(dynamify_inp, inp)

        foo = Foo()
        ep = torch.export.export(foo, inp, dynamic_shapes=dynamic_shapes)

        test_inp = ((torch.randn(4, 4), torch.randn(2, 4)), torch.randn(4, 4))
        with self.assertRaisesRegex(RuntimeError, "shape\[0\] to be >= 3, but got 2"):
            ep(*test_inp)

    def test_lazy_module_kwargs(self):
        class LazyModule(torch.nn.modules.lazy.LazyModuleMixin, torch.nn.Module):
            def initialize_parameters(self, *args, **kwargs):
                pass

            def forward(self, x, y):
                return x + y

        m = LazyModule()
        ep = torch.export.export(
            m, (), {"x": torch.randn(3, 3), "y": torch.randn(3, 3)}
        )
        inputs = {"x": torch.randn(3, 3), "y": torch.randn(3, 3)}
        self.assertEqual(ep(**inputs), m(**inputs))

    def test_retrace_pre_autograd(self):
        class Foo(torch.nn.Module):
            def __init__(self):
                super().__init__()
                self.register_buffer("buffer", torch.ones(4, 4))

            def forward(self, x):
                self.buffer.add_(4)
                return x.sum() + self.buffer.sum()

        inp = torch.randn(4, 4)
        gm = _export(
            Foo(), (inp,), constraints=[dynamic_dim(inp, 0) >= 3], pre_dispatch=True
        ).module()

        with self.assertRaisesRegex(RuntimeError, "Expected input l_x_.shape\[0\]"):
            gm(torch.randn(2, 2))

        with self.assertRaisesRegex(RuntimeError, "Expected input l_x_.shape\[0\]"):
            torch.export.export(gm, (torch.randn(2, 2),))

        ep = torch.export.export(
            gm,
            (torch.randn(5, 4),),
            dynamic_shapes=({0: torch.export.Dim("dim", min=3)},),
        )

        test_inp = torch.ones(8, 4)
        self.assertTrue(torch.allclose(ep(test_inp), Foo().forward(test_inp)))

    @testing.expectedFailureNonStrict
    def test_issue_113041(self):
        class TestModule(torch.nn.Module):
            def __init__(self):
                super().__init__()
                self.a = torch.tensor(1.0)

            def forward(self, x: torch.Tensor) -> torch.Tensor:
                return x + self.a

        def forward_hook(module: torch.nn.Module, inputs, output) -> torch.Tensor:
            return 2 * output

        seq = torch.nn.Sequential(TestModule()).eval()
        seq.b = torch.tensor(2)
        handle = seq.register_forward_hook(forward_hook)

        class M(torch.nn.Module):
            def __init__(self):
                super().__init__()
                self.seq = seq

            def forward(self, x):
                return self.seq(x) + self.seq.b

        inp = (torch.randn(2, 8),)
        ep = export(M(), inp)  # This errors because dynamo adds an extra input

    def test_export_with_fake_tensor_inputs(self):
        fake_mode = torch._subclasses.fake_tensor.FakeTensorMode()

        class Model(torch.nn.Module):
            def __init__(self) -> None:
                super().__init__()
                self.linear = torch.nn.Linear(2, 2)

            def forward(self, x):
                out = self.linear(x)
                return out

        # Put the inputs on a device
        with fake_mode, torch.device("meta"):
            x = torch.rand(5, 2, 2)
            model = Model()

            exported_program = torch.export.export(model, (x,))
            export_res = exported_program(x)
            exp_res = model(x)
            all_meta_val = [
                node.meta["val"]
                for node in exported_program.graph_module.graph.nodes
                if "val" in node.meta
            ]
            self.assertTrue(export_res.size() == exp_res.size())
            self.assertTrue(all(val.device == x.device for val in all_meta_val))
            self.assertTrue(
                all(val.fake_mode is all_meta_val[0].fake_mode for val in all_meta_val)
            )
            decomposed_ep = exported_program.run_decompositions()
            export_res = decomposed_ep(x)
            self.assertTrue(export_res.size() == exp_res.size())

    def test_export_with_fake_tensor_inputs_on_cuda_devices(self):
        fake_mode = torch._subclasses.fake_tensor.FakeTensorMode()

        class Model(torch.nn.Module):
            def __init__(self) -> None:
                super().__init__()
                self.linear = torch.nn.Linear(2, 2)

            def forward(self, x):
                out = self.linear(x)
                return out

        # Put the inputs on a device
        with fake_mode, torch.device("meta"):
            x = torch.rand(5, 2, 2)
            model = Model()

        # Manualy set the fake_device of fake tensors.
        x.fake_device = torch.device("cuda:0")
        for n, p in model.named_parameters():
            p.fake_device = torch.device("cuda:0")

        # Need to set all the requires_grad of tensors to False, because fake_tensor with CUDA device
        # doesn't quite work well with aot_autograd right now due to some logic fails
        # the check in call getDeviceGuardImpl in InputMetadata.
        x.requires_grad = False
        for n, p in model.named_parameters():
            p.requires_grad = False

        def check_device_and_fake_mode():
            exported_program = torch.export.export(model, (x,))
            export_res = exported_program(x)
            exp_res = model(x)
            all_meta_val = [
                node.meta["val"]
                for node in exported_program.graph_module.graph.nodes
                if "val" in node.meta
            ]
            self.assertTrue(export_res.size() == exp_res.size())
            self.assertTrue(all(val.device == x.device for val in all_meta_val))
            self.assertTrue(
                all(val.fake_mode is all_meta_val[0].fake_mode for val in all_meta_val)
            )

        check_device_and_fake_mode()

    def test_run_decomposition_supports_user_input_mutation(self):
        class SingleOp(torch.nn.Module):
            def __init__(self):
                super().__init__()
                self.op = torch.ops.aten.native_batch_norm

            def forward(
                self,
                input,
                weight,
                bias,
                running_mean,
                running_var,
                training,
                momentum,
                eps,
                **kwargs
            ):
                return self.op(
                    input,
                    weight,
                    bias,
                    running_mean,
                    running_var,
                    training,
                    momentum,
                    eps,
                    **kwargs
                )

        input = torch.randn(5, 5, 5)
        weight = torch.randn(5)
        bias = torch.randn(5)
        running_mean = torch.randn(5)
        running_var = torch.randn(5)
        training = True
        momentum = 0.5
        eps = 0.6

        model = SingleOp()
        output = model(
            input, weight, bias, running_mean, running_var, training, momentum, eps
        )

        ep = torch.export.export(
            model,
            args=(
                input,
                weight,
                bias,
                running_mean,
                running_var,
                training,
                momentum,
                eps,
            ),
        )
        ep.run_decompositions(decomp_table=torch._decomp.decomposition_table)
        self.assertEqual(
            ep(input, weight, bias, running_mean, running_var, training, momentum, eps),
            output,
        )

    def test_export_graph_with_no_inputs(self):
        # We saw this pattern when users want to export
        # a graph that initlizes the states of a model.
        def f():
            return torch.randn(3, 4), torch.randn(3, 4)

        ep = torch.export.export(WrapperModule(f), ())
        a, b = ep()
        self.assertEqual(a.size(), torch.Size([3, 4]))
        self.assertEqual(b.size(), torch.Size([3, 4]))

    def test_pad_sequence(self):
        class Module(torch.nn.Module):
            def forward(self, x):
                return torch._C._nn.pad_sequence([x])

        m0 = Module()
        inputs = (torch.randn(3, 2),)
        ep = torch.export.export(
            m0, inputs, dynamic_shapes={"x": {0: Dim("batch_size")}}
        )
        self.assertEqual(ep(*inputs), m0(*inputs))

        class ModuleBatchFirst(torch.nn.Module):
            def forward(self, x):
                return torch._C._nn.pad_sequence([x], batch_first=True)

        m1 = ModuleBatchFirst()
        inputs = (torch.randn(3, 2),)
        ep = torch.export.export(
            m1, inputs, dynamic_shapes={"x": {0: Dim("batch_size")}}
        )
        self.assertEqual(ep(*inputs), m1(*inputs))

        class ModuleMulti(torch.nn.Module):
            def forward(self, x, y, z):
                return torch._C._nn.pad_sequence([x, y, z])

        m2 = ModuleMulti()
        inputs = (torch.randn(5, 2), torch.randn(4, 2), torch.randn(3, 2))
        ep = torch.export.export(
            m2,
            inputs,
            dynamic_shapes={
                "x": {0: Dim("batch_size")},
                "y": {0: Dim("y")},
                "z": {0: Dim("z")},
            },
        )
        self.assertEqual(ep(*inputs), m2(*inputs))

        class ModuleMultiBatchFirst(torch.nn.Module):
            def forward(self, x, y, z):
                return torch._C._nn.pad_sequence([x, y, z], batch_first=True)

        m3 = ModuleMulti()
        inputs = (torch.randn(5, 2), torch.randn(4, 2), torch.randn(3, 2))
        ep = torch.export.export(
            m2,
            inputs,
            dynamic_shapes={
                "x": {0: Dim("batch_size")},
                "y": {0: Dim("y")},
                "z": {0: Dim("z")},
            },
        )
        self.assertEqual(ep(*inputs), m3(*inputs))

    def test_export_then_compile_tensor_ctor(self):
        class M(torch.nn.Module):
            def forward(self, scores, mask):
                scores = scores.masked_fill(
                    mask, torch.tensor(torch.finfo(scores.dtype).min)
                )  # (bs, n_heads, q_length, k_length)
                return scores

        tensor_cpu = torch.randn(2, 4)
        mask_cpu = torch.BoolTensor(
            [[False, True, False, False], [False, False, False, False]]
        )

        m = M().eval()
        # res_ref = m(tensor_cpu, mask_cpu)
        # print("res_ref is: {}".format(res_ref), flush=True)

        exported_model = _export(m, (tensor_cpu, mask_cpu), pre_dispatch=True).module()
        optimized_model = torch.compile(exported_model)
        optimized_model(tensor_cpu, mask_cpu)

    def test_export_mkldnn_disabled(self):
        class M(torch.nn.Module):
            def __init__(self):
                super().__init__()
                self.lstm = torch.nn.LSTM(input_size=4, hidden_size=5, num_layers=1)

            def forward(self, inputs: torch.Tensor) -> torch.Tensor:
                return self.lstm(inputs)

        inp = (torch.ones(3, 4),)
        torch._C._set_mkldnn_enabled(False)
        ep = torch.export.export(M(), inp)
        FileCheck().check_count(
            "torch.ops.aten.mkldnn_rnn_layer.default", 0, exactly=True
        ).run(ep.graph_module.code)

        torch._C._set_mkldnn_enabled(True)
        ep = torch.export.export(M(), inp)
        FileCheck().check_count(
            "torch.ops.aten.mkldnn_rnn_layer.default", 1, exactly=True
        ).run(ep.graph_module.code)

    def test_export_input_mutation_static_shape(self):
        class MutationModel(torch.nn.Module):
            def forward(self, x, y):
                x.view(3, 2, -1).add_(y)
                return x

        inputs = (torch.randn(12), 2.0)
        model = MutationModel()
        ep = torch.export.export(model, inputs)
        inputs_export = copy.deepcopy(inputs)
        inputs_model = copy.deepcopy(inputs)
        self.assertEqual(ep(*inputs_export), model(*inputs_model))
        self.assertEqual(inputs[0] + 2.0, inputs_model[0])
        self.assertEqual(inputs[0] + 2.0, inputs_export[0])

    def test_export_input_mutation_dynamic_shape(self):
        class MutationModel(torch.nn.Module):
            def forward(self, x, y):
                x[0].mul_(y)
                return x

        inputs = ((torch.randn(12), torch.randn(3, 2)), 2.0)
        model = MutationModel()
        ep = torch.export.export(
            model,
            inputs,
            dynamic_shapes={"x": ({0: torch.export.Dim("dim")}, None), "y": None},
        )
        nodes = list(ep.graph.nodes)
        self.assertEqual(nodes[0].op, "placeholder")
        self.assertIsInstance(nodes[0].meta["val"], torch.Tensor)
        self.assertIsInstance(nodes[0].meta["val"].shape[0], torch.SymInt)

        inputs_export = copy.deepcopy(inputs)
        inputs_model = copy.deepcopy(inputs)
        self.assertEqual(ep(*inputs_export), model(*inputs_model))
        self.assertEqual(inputs[0][0] * 2.0, inputs_model[0][0])
        self.assertEqual(inputs[0][0] * 2.0, inputs_export[0][0])

    def test__scaled_dot_product_flash_attention(self):
        class Module(torch.nn.Module):
            def forward(self, q, k, v):
                res = torch.nn.functional.scaled_dot_product_attention(q, k, v)
                return res[0]

        m = Module()
        inputs = (
            torch.randn(5, 4, 3, 2),
            torch.randn(5, 4, 3, 2),
            torch.randn(5, 4, 3, 2),
        )
        ep = export(m, inputs)
        self.assertEqual(ep(*inputs), m(*inputs))

    @testing.expectedFailureSerDer  # symfloat nyi
    @testing.expectedFailureRetraceability
    def test_sym_sqrt(self):
        import math

        class M(torch.nn.Module):
            def forward(self, x):
                return x / torch.sym_sqrt(x.shape[0])

        ep = export(M(), (torch.ones(16, 4),), dynamic_shapes={"x": {0: Dim("dim")}})
        _ExportPassBaseDeprecatedDoNotUse()(ep.graph_module)
        FileCheck().check_count("torch._sym_sqrt", 1, exactly=True).run(
            ep.graph_module.code
        )

    def test_check_specialized_int(self):
        class SingleOp(torch.nn.Module):
            def __init__(self):
                super().__init__()
                self.op = torch.ops.aten.scatter_add

            def forward(self, t, dim, index, src, **kwargs):
                return self.op(t, dim, index, src, **kwargs)

        t = torch.randn(10, 5)
        dim = -1
        index = torch.tensor(
            [
                [2, 4, 3, 1, 0],
                [0, 2, 1, 4, 3],
                [3, 1, 4, 2, 0],
                [4, 0, 3, 1, 2],
                [3, 0, 4, 1, 2],
            ]
        )
        src = torch.randn(5, 5)

        model = SingleOp()
        output = model(t, dim, index, src)

        ep = torch.export.export(model, args=(t, dim, index, src))
        ep.run_decompositions(decomp_table=torch._decomp.decomposition_table)
        self.assertEqual(ep(t, dim, index, src), output)

    @testing.expectedFailureRetraceability
    def test_fqn(self):
        class NestedChild(torch.nn.Module):
            def forward(self, x):
                return x / x

        class Child1(torch.nn.Module):
            def __init__(self):
                super().__init__()
                self.nested = NestedChild()
                self.register_parameter(
                    "child1param", torch.nn.Parameter(torch.ones(2, 3))
                )

            def forward(self, x):
                x = self.nested(x)
                return x + self.child1param

        class Child2(torch.nn.Module):
            def __init__(self):
                super().__init__()
                self.register_buffer("child2buffer", torch.ones(2, 3))

            def forward(self, x):
                return x - self.child2buffer

        class MyModule(torch.nn.Module):
            def __init__(self):
                super().__init__()
                self.foo = Child1()
                self.bar = Child2()
                self.register_parameter(
                    "rootparam", torch.nn.Parameter(torch.ones(2, 3))
                )

            def forward(self, x):
                x = x * self.rootparam
                x = self.foo(x)
                x = self.bar(x)
                return x

        orig_eager = MyModule()
        test_inp = torch.randn(2, 3)

        torch_gm = _export_to_torch_ir(orig_eager, (torch.rand(2, 3),), {})
        for k, v in orig_eager.state_dict().items():
            normalized_k = k.replace(".", "_")
            self.assertIn(normalized_k, torch_gm.state_dict())
            self.assertEqual(v, torch_gm.state_dict()[normalized_k])
        self.assertTrue(torch.allclose(torch_gm(test_inp), orig_eager(test_inp)))

        pre_autograd_gm = capture_pre_autograd_graph(
            orig_eager, (torch.rand(2, 3),), {}
        )
        for k, v in orig_eager.state_dict().items():
            normalized_k = k.replace(".", "_")
            self.assertIn(normalized_k, pre_autograd_gm.state_dict())
            self.assertEqual(v, pre_autograd_gm.state_dict()[normalized_k])
        self.assertTrue(torch.allclose(pre_autograd_gm(test_inp), orig_eager(test_inp)))

        ep = export(orig_eager, (torch.rand(2, 3),), {})
        for k, v in orig_eager.state_dict().items():
            # We do not need to normalize the key here because exported
            # program's state dict is able to contain the module information.
            self.assertIn(k, ep.state_dict)
            self.assertEqual(v, ep.state_dict[k])
        self.assertTrue(torch.allclose(ep(test_inp), orig_eager(test_inp)))

    def test_nn_module_stack(self):
        class Leaf(torch.nn.Module):
            def __init__(self):
                super().__init__()
                self.linear = torch.nn.Linear(4, 4)

            def forward(self, x):
                return self.linear(x)

        class Bar(torch.nn.Module):
            def __init__(self):
                super().__init__()
                self.leaf = Leaf()
                self.register_buffer("buffer", torch.randn(4, 4))

            def forward(self, x):
                return self.buffer.sum() + self.leaf(x).sum()

        class Foo(torch.nn.Module):
            def __init__(self):
                super().__init__()
                self.bar = Bar()

            def forward(self, x):
                y = self.bar.buffer + x
                return (self.bar(x) + y.sum(),)

        inp = (torch.randn(4, 4),)
        mod = Foo()
        ep_strict = torch.export.export(mod, inp)
        ep_non_strict = torch.export.export(mod, inp, strict=False)

        gm_unflat_non_strict = unflatten(ep_non_strict)
        self.assertTrue(hasattr(gm_unflat_non_strict, "bar"))
        self.assertTrue(hasattr(gm_unflat_non_strict.bar, "buffer"))
        self.assertTrue(hasattr(gm_unflat_non_strict.bar, "leaf"))

        gm_unflat_strict = unflatten(ep_strict)

        self.assertEqual(gm_unflat_non_strict(*inp), gm_unflat_strict(*inp))
        self.assertExpectedInline(
            str(gm_unflat_non_strict.bar.leaf.linear.graph).strip(),
            """\
graph():
    %arg3_1 : [num_users=1] = placeholder[target=arg3_1]
    %weight : [num_users=1] = get_attr[target=weight]
    %bias : [num_users=1] = get_attr[target=bias]
    %t : [num_users=1] = call_function[target=torch.ops.aten.t.default](args = (%weight,), kwargs = {})
    %addmm : [num_users=1] = call_function[target=torch.ops.aten.addmm.default](args = (%bias, %arg3_1, %t), kwargs = {})
    return addmm""",
        )

        gm_flat_non_strict = ep_non_strict.module()
        gm_flat_strict = ep_strict.module()

        self.assertEqual(gm_flat_non_strict(*inp), gm_flat_strict(*inp))

    def test_nn_module_stack_shared_submodule(self):
        class Leaf(torch.nn.Module):
            def __init__(self):
                super().__init__()
                self.linear = torch.nn.Linear(4, 4)

            def forward(self, x):
                return self.linear(x)

        class Bar(torch.nn.Module):
            def __init__(self):
                super().__init__()
                self.leaf = Leaf()
                self.register_buffer("buffer", torch.randn(4, 4))

            def forward(self, x):
                return self.buffer.sum() + self.leaf(x).sum()

        class BarDifferent(torch.nn.Module):
            def __init__(self):
                super().__init__()
                self.leaf = Leaf()

            def forward(self, x):
                a = self.leaf(x).sum()
                b = self.leaf(x).sum()
                return a + b

        class Foo(torch.nn.Module):
            def __init__(self):
                super().__init__()
                self.bar = Bar()
                self.bar_different = BarDifferent()

            def forward(self, x):
                y = self.bar.buffer + x
                return (
                    self.bar(x) + self.bar_different(x + 2),
                    y.sum(),
                )

        inp = (torch.randn(4, 4),)
        mod = Foo()
        ep_strict = torch.export.export(mod, inp)
        ep_non_strict = torch.export.export(mod, inp, strict=False)

        gm_unflat_non_strict = unflatten(ep_non_strict)
        self.assertTrue(hasattr(gm_unflat_non_strict, "bar"))
        self.assertTrue(hasattr(gm_unflat_non_strict.bar, "buffer"))
        self.assertTrue(hasattr(gm_unflat_non_strict.bar, "leaf"))
        self.assertTrue(hasattr(gm_unflat_non_strict.bar_different, "leaf"))

        gm_unflat_strict = unflatten(ep_strict)

        self.assertEqual(gm_unflat_non_strict(*inp), gm_unflat_strict(*inp))
        self.assertExpectedInline(
            str(gm_unflat_non_strict.bar.leaf.linear.graph).strip(),
            """\
graph():
    %arg5_1 : [num_users=1] = placeholder[target=arg5_1]
    %weight : [num_users=1] = get_attr[target=weight]
    %bias : [num_users=1] = get_attr[target=bias]
    %t : [num_users=1] = call_function[target=torch.ops.aten.t.default](args = (%weight,), kwargs = {})
    %addmm : [num_users=1] = call_function[target=torch.ops.aten.addmm.default](args = (%bias, %arg5_1, %t), kwargs = {})
    return addmm""",
        )
        self.assertExpectedInline(
            str(gm_unflat_non_strict.bar_different.leaf.linear.graph).strip(),
            """\
graph():
    %add_2 : [num_users=1] = placeholder[target=add_2]
    %weight : [num_users=1] = get_attr[target=weight]
    %bias : [num_users=1] = get_attr[target=bias]
    %t_1 : [num_users=1] = call_function[target=torch.ops.aten.t.default](args = (%weight,), kwargs = {})
    %addmm_1 : [num_users=1] = call_function[target=torch.ops.aten.addmm.default](args = (%bias, %add_2, %t_1), kwargs = {})
    return addmm_1""",
        )

        gm_flat_non_strict = ep_non_strict.module()
        gm_flat_strict = ep_strict.module()

        self.assertEqual(gm_flat_non_strict(*inp), gm_flat_strict(*inp))

    def test_cond_with_module_stack_export_with(self):
        class Bar(torch.nn.Module):
            def __init__(self):
                super().__init__()
                self.linear = torch.nn.Linear(4, 4)

            def forward(self, x):
                def true_fn(x):
                    return self.linear(x).cos()

                def false_fn(x):
                    return self.linear(x).sin()

                return torch.cond(x.shape[0] > 4, true_fn, false_fn, [x])

        class CondExport(torch.nn.Module):
            def __init__(self):
                super().__init__()
                self.bar = Bar()

            def forward(self, x):
                return x.cos() + self.bar(x)

        inp = (torch.randn(4, 4),)
        ep = torch.export.export(CondExport(), inp, strict=False)
        self.assertExpectedInline(
            ep.graph_module.code.strip(),
            """\
def forward(self, arg0_1, arg1_1, arg2_1):
    cos = torch.ops.aten.cos.default(arg2_1)
    true_graph_0 = self.true_graph_0
    false_graph_0 = self.false_graph_0
    conditional = torch.ops.higher_order.cond(False, true_graph_0, false_graph_0, [arg1_1, arg0_1, arg2_1]);  true_graph_0 = false_graph_0 = arg1_1 = arg0_1 = arg2_1 = None
    getitem = conditional[0];  conditional = None
    add = torch.ops.aten.add.Tensor(cos, getitem);  cos = getitem = None
    return (add,)""",
        )

        cond_top_level_nn_module_stack = [
            node.meta["nn_module_stack"]
            for node in ep.graph.nodes
            if node.name == "true_graph_0"
        ][0]

        self.assertTrue(
            "test_cond_with_module_stack_export_with.<locals>.Bar"
            in str(cond_top_level_nn_module_stack)
        )

    # TODO: See https://github.com/pytorch/pytorch/issues/115790
    @unittest.expectedFailure
    def test_cond_with_module_stack_export_with_unflatten(self):
        class Bar(torch.nn.Module):
            def __init__(self):
                super().__init__()
                self.linear = torch.nn.Linear(4, 4)

            def forward(self, x):
                def true_fn(x):
                    return self.linear(x).cos()

                def false_fn(x):
                    return self.linear(x).sin()

                return torch.cond(x.shape[0] > 4, true_fn, false_fn, [x])

        class CondExport(torch.nn.Module):
            def __init__(self):
                super().__init__()
                self.bar = Bar()

            def forward(self, x):
                return x.cos() + self.bar(x)

        inp = (torch.randn(4, 4),)
        ep = torch.export.export(CondExport(), inp, strict=False)

        cond_top_level_nn_module_stack = [
            node.meta["nn_module_stack"]
            for node in ep.graph.nodes
            if node.name == "true_graph_0"
        ][0]

        # we can't preserve nn_module_stack for the subgraphs for now.
        for node in ep.graph_module.true_graph_0.graph.nodes:
            self.assertEqual(
                node.meta["nn_module_stack"], cond_top_level_nn_module_stack
            )

        # this doesn't work today
        gm_unflat_strict = unflatten(ep)

@unittest.skipIf(not torchdynamo.is_dynamo_supported(), "dynamo isn't support")
class TestOneOffModelExportResult(TestCase):
    def test_scaled_dot_product_attention_cpu(self):
        """
        This test makes sure we are always getting the same decomposition result for SDPA.
        As of now _scaled_dot_product_flash_attention_for_cpu is expected to show up in
        export() result. Some downstream backend then further decompose it into core ATen
        ops in torch/_decomp/decompositions.py (search for
        _scaled_dot_product_flash_attention_for_cpu).

        Export is decomposing based on the CompositeImplicitAutograd kernel implementation
        of SDPA. If this test fails, it means the kernel is being modified. In this case
        we strongly encourage you to change the decomposition rule under
        torch/_decomp/decompositions.py along with the kernel changes, so all of the
        downstream backends are not being affected.
        """
        class ScaledDotProductAttention(torch.nn.Module):
            def __init__(self):
                super().__init__()

            def forward(self, q, k, v):
                attn_output = F.scaled_dot_product_attention(
                    q, k, v, None, dropout_p=0.0, is_causal=True
                )
                return attn_output
        q = torch.randn(1, 1, 8, 8, device="cpu")
        k = torch.randn(1, 1, 8, 8, device="cpu")
        v = torch.randn(1, 1, 8, 8, device="cpu")

        ep = torch.export.export(ScaledDotProductAttention(), (q, k, v))
        self.assertExpectedInline(ep.graph_module.code.strip(), """\
def forward(self, l_q_, l_k_, l_v_):
    _scaled_dot_product_flash_attention_for_cpu = torch.ops.aten._scaled_dot_product_flash_attention_for_cpu.default(l_q_, l_k_, l_v_, 0.0, True);  l_q_ = l_k_ = l_v_ = None
    getitem = _scaled_dot_product_flash_attention_for_cpu[0];  _scaled_dot_product_flash_attention_for_cpu = None
    return (getitem,)""")

    @unittest.skipIf(
        not PLATFORM_SUPPORTS_FLASH_ATTENTION,
        "Can't run fused SDPA on this platform",
    )
    def test_scaled_dot_product_attention_cuda(self):
        """
        This test makes sure we are always getting the same decomposition result for SDPA.
        As of now _scaled_dot_product_flash_attention is expected to show up in
        export() result (GPU tensors are given). Currently there's no downstream
        backend relies on this export result so if this test fails, feel free to
        change it to the latest export() result.
        """
        class ScaledDotProductAttention(torch.nn.Module):
            def __init__(self):
                super().__init__()

            def forward(self, q, k, v):
                attn_output = F.scaled_dot_product_attention(
                    q, k, v, None, dropout_p=0.0, is_causal=True
                )
                return attn_output
        q = torch.randn(1, 16, 16, 64, dtype = torch.bfloat16, device="cuda")
        k = torch.randn(1, 16, 16, 64, dtype = torch.bfloat16, device="cuda")
        v = torch.randn(1, 16, 16, 64, dtype = torch.bfloat16, device="cuda")

        ep = torch.export.export(ScaledDotProductAttention(), (q, k, v))
        self.assertExpectedInline(ep.graph_module.code.strip(), """\
def forward(self, l_q_, l_k_, l_v_):
    _scaled_dot_product_flash_attention = torch.ops.aten._scaled_dot_product_flash_attention.default(l_q_, l_k_, l_v_, 0.0, True, scale = 0.125);  l_q_ = l_k_ = l_v_ = None
    getitem = _scaled_dot_product_flash_attention[0];  _scaled_dot_product_flash_attention = None
    return (getitem,)""")


@unittest.skipIf(not torchdynamo.is_dynamo_supported(), "dynamo doesn't support")
class TestExportCustomClass(TorchTestCase):
    def setUp(self):
        if IS_FBCODE:
            lib_file_path = "//caffe2/test/cpp/jit:test_custom_class_registrations"
        elif IS_SANDCASTLE or IS_MACOS:
            raise unittest.SkipTest("non-portable load_library call used in test")
        elif IS_WINDOWS:
            lib_file_path = find_library_location('torchbind_test.dll')
        else:
            lib_file_path = find_library_location('libtorchbind_test.so')
        torch.ops.load_library(str(lib_file_path))

    def test_lift_custom_obj(self):
        # TODO: fix this test once custom class tracing is implemented

        custom_obj = torch.classes._TorchScriptTesting._PickleTester([3, 4])

        class Foo(torch.nn.Module):
            def forward(self, x):
                return x + x

        f = Foo()

        inputs = (torch.zeros(4, 4),)
        ep = export(f, inputs)

        # Replace one of the values with an instance of our custom class
        for node in ep.graph.nodes:
            if node.op == "call_function" and node.target == torch.ops.aten.add.Tensor:
                with ep.graph.inserting_before(node):
                    setattr(ep.graph_module, "custom_obj", custom_obj)
                    getattr_node = ep.graph.get_attr("custom_obj")
                    custom_node = ep.graph.call_function(
                        torch.ops._TorchScriptTesting.take_an_instance.default,
                        (getattr_node,),
                    )
                    custom_node.meta["val"] = torch.ones(4, 4)
                    arg0, _ = node.args
                    node.args = (arg0, custom_node)

        from torch._export.passes.lift_constants_pass import lift_constants_pass
        from torch._export.serde.serialize import serialize, deserialize
        constants = lift_constants_pass(ep.graph_module, ep.graph_signature)
        for k, v in constants.items():
            assert k not in ep.constants
            ep._constants[k] = v
        serialized_vals = serialize(ep)
        deserialized_ep = deserialize(serialized_vals)

        for node in deserialized_ep.graph.nodes:
            if (
                node.op == "call_function" and
                node.target == torch.ops._TorchScriptTesting.take_an_instance.default
            ):
                arg = node.args[0]
                self.assertTrue(arg.op == "placeholder")


if __name__ == '__main__':
    run_tests()<|MERGE_RESOLUTION|>--- conflicted
+++ resolved
@@ -1342,12 +1342,8 @@
         ep = export(M(), (torch.tensor(1), torch.ones(4, 5)))
 
         with self.assertRaisesRegex(
-<<<<<<< HEAD
             RuntimeError,
             r"(Deferred runtime assertion failed -i0 <= 0|_local_scalar_dense is outside of inline constraint \[0, inf\])"
-=======
-            RuntimeError, r"Deferred runtime assertion failed -i0 <= 0"
->>>>>>> 482deabc
         ):
             _ = ep(torch.tensor(-1), torch.randn(4, 5))
 
