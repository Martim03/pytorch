--- conflicted
+++ resolved
@@ -24,11 +24,7 @@
     register_dataclass_as_pytree_node,
 )
 from torch._subclasses import FakeTensorMode
-<<<<<<< HEAD
-from torch.export import Dim, dynamic_dim, export, unflatten, WrapperModule
-=======
 from torch.export import Dim, dynamic_dim, export, unflatten
->>>>>>> c66d68ba
 from torch.export._trace import (
     _export,
     _export_to_torch_ir,
@@ -407,15 +403,9 @@
             RuntimeError,
             "Expected input.*shape.*to be equal to 5, but got 6",
         ):
-<<<<<<< HEAD
-            ep(torch.randn(4), torch.randn(6))
-
-        self.assertEqual(ep(torch.randn(4), torch.randn(5)).size()[0], 4)
-=======
             ep.module()(torch.randn(4), torch.randn(6))
 
         self.assertEqual(ep.module()(torch.randn(4), torch.randn(5)).size()[0], 4)
->>>>>>> c66d68ba
 
     def test_derived_dim_nested(self):
         class Foo(torch.nn.Module):
@@ -432,11 +422,7 @@
             (x, y),
             dynamic_shapes=({0: dimx}, {0: dimy}),
         )
-<<<<<<< HEAD
-        self.assertEqual(ep(torch.randn(4), torch.randn(9)).size()[0], 4)
-=======
         self.assertEqual(ep.module()(torch.randn(4), torch.randn(9)).size()[0], 4)
->>>>>>> c66d68ba
 
         class Foo(torch.nn.Module):
             def forward(self, z, y):
@@ -453,11 +439,7 @@
             (z, y),
             dynamic_shapes=({0: dimz}, {0: dimy}),
         )
-<<<<<<< HEAD
-        self.assertEqual(ep(torch.randn(5), torch.randn(9)).size()[0], 4)
-=======
         self.assertEqual(ep.module()(torch.randn(5), torch.randn(9)).size()[0], 4)
->>>>>>> c66d68ba
 
         dimz = dimx + 1
         dimy = dimx * 2 - 1  # doesn't work
@@ -481,24 +463,14 @@
         with self.assertRaisesRegex(
             RuntimeError, "Expected input.*shape.*to be <= 7, but got 8"
         ):
-<<<<<<< HEAD
-            ep(torch.randn(8), torch.randn(15))
-=======
             ep.module()(torch.randn(8), torch.randn(15))
->>>>>>> c66d68ba
         with self.assertRaisesRegex(
             RuntimeError,
             "Expected input.*shape.*to be equal to 9, but got 8",
         ):
-<<<<<<< HEAD
-            ep(torch.randn(5), torch.randn(8))
-
-        self.assertEqual(ep(torch.randn(5), torch.randn(9)).size()[0], 4)
-=======
             ep.module()(torch.randn(5), torch.randn(8))
 
         self.assertEqual(ep.module()(torch.randn(5), torch.randn(9)).size()[0], 4)
->>>>>>> c66d68ba
 
     def test_derived_dim_integer(self):
         class Foo(torch.nn.Module):
@@ -535,24 +507,14 @@
             "Expected input.*shape.*= 9 to be "
             "of the form 2\\*s1, where s1 is an integer",
         ):
-<<<<<<< HEAD
-            ep(torch.randn(9))
-
-        self.assertEqual(ep(torch.randn(8)).size()[0], 4)
-=======
             ep.module()(torch.randn(9))
 
         self.assertEqual(ep.module()(torch.randn(8)).size()[0], 4)
->>>>>>> c66d68ba
         with self.assertRaisesRegex(
             RuntimeError,
             "Expected input.*shape.*to be <= 12, but got 14",
         ):
-<<<<<<< HEAD
-            ep(torch.randn(14))
-=======
             ep.module()(torch.randn(14))
->>>>>>> c66d68ba
 
     def test_derived_dim_repeat_derived(self):
         class Foo(torch.nn.Module):
@@ -569,11 +531,7 @@
             (u, v),
             dynamic_shapes=({0: dimw}, {0: dimw}),
         )
-<<<<<<< HEAD
-        self.assertEqual(ep(torch.randn(8), torch.randn(8)).size()[0], 4)
-=======
         self.assertEqual(ep.module()(torch.randn(8), torch.randn(8)).size()[0], 4)
->>>>>>> c66d68ba
 
     def test_derived_dim_out_of_order(self):
         dimy = torch.export.Dim("dimy", min=5, max=7)
@@ -596,15 +554,9 @@
             RuntimeError,
             "Expected input.*shape.*to be equal to 8, but got 5",
         ):
-<<<<<<< HEAD
-            ep(torch.randn(6), torch.randn(7), torch.randn(5))
-
-        self.assertEqual(ep(torch.randn(6), torch.randn(7), torch.randn(8)).size()[0], 6)
-=======
             ep.module()(torch.randn(6), torch.randn(7), torch.randn(5))
 
         self.assertEqual(ep.module()(torch.randn(6), torch.randn(7), torch.randn(8)).size()[0], 6)
->>>>>>> c66d68ba
 
     def test_derived_dim_out_of_order_repeat_derived(self):
         dimy = torch.export.Dim("dimy", min=5, max=7)
@@ -635,11 +587,7 @@
             RuntimeError,
             "Expected input.*shape.*to be equal to 6, but got 5",
         ):
-<<<<<<< HEAD
-            ep(
-=======
             ep.module()(
->>>>>>> c66d68ba
                 torch.randn(6),
                 torch.randn(7),
                 torch.randn(8),
@@ -648,11 +596,7 @@
             )
 
         self.assertEqual(
-<<<<<<< HEAD
-            ep(
-=======
             ep.module()(
->>>>>>> c66d68ba
                 torch.randn(6),
                 torch.randn(7),
                 torch.randn(8),
@@ -671,11 +615,7 @@
             RuntimeError,
             "Expected input.*shape.*to be equal to 6, but got 5",
         ):
-<<<<<<< HEAD
-            ep(
-=======
             ep.module()(
->>>>>>> c66d68ba
                 torch.randn(6),
                 torch.randn(7),
                 torch.randn(8),
@@ -684,11 +624,7 @@
             )
 
         self.assertEqual(
-<<<<<<< HEAD
-            ep(
-=======
             ep.module()(
->>>>>>> c66d68ba
                 torch.randn(6),
                 torch.randn(7),
                 torch.randn(8),
@@ -736,15 +672,9 @@
             RuntimeError,
             "Expected input.*shape.*to be equal to 8, but got 5",
         ):
-<<<<<<< HEAD
-            ep(torch.randn(6), torch.randn(7), torch.randn(5))
-
-        self.assertEqual(ep(torch.randn(6), torch.randn(7), torch.randn(8)).size()[0], 6)
-=======
             ep.module()(torch.randn(6), torch.randn(7), torch.randn(5))
 
         self.assertEqual(ep.module()(torch.randn(6), torch.randn(7), torch.randn(8)).size()[0], 6)
->>>>>>> c66d68ba
 
     def test_derived_dim_out_of_order_simplified_repeat_non_derived(self):
         class Foo(torch.nn.Module):
@@ -767,11 +697,7 @@
             RuntimeError,
             "Expected input.*shape.*to be equal to 7, but got 5",
         ):
-<<<<<<< HEAD
-            ep(
-=======
             ep.module()(
->>>>>>> c66d68ba
                 torch.randn(6),
                 torch.randn(7),
                 torch.randn(5),
@@ -779,11 +705,7 @@
             )
 
         self.assertEqual(
-<<<<<<< HEAD
-            ep(
-=======
             ep.module()(
->>>>>>> c66d68ba
                 torch.randn(6),
                 torch.randn(7),
                 torch.randn(7),
@@ -2371,11 +2293,7 @@
             torch._dynamo.exc.UserError,
             "Tried to use data-dependent value in the subsequent computation",
         ):
-<<<<<<< HEAD
-            _ = export(WrapperModule(f), (torch.tensor(6),))
-=======
             _ = export(f, (torch.tensor(6),))
->>>>>>> c66d68ba
 
     def test_train_eval_on_exported_preautograd_module(self):
         class Foo(torch.nn.Module):
@@ -3600,13 +3518,8 @@
             ep_non_strict = export(m, (input,), strict=False)
 
             self.assertTrue(torch.allclose(input * 3, m(input)))
-<<<<<<< HEAD
-            self.assertTrue(torch.allclose(input * 2, ep_strict(input)))
-            self.assertTrue(torch.allclose(input * 2, ep_non_strict(input)))
-=======
             self.assertTrue(torch.allclose(input * 2, ep_strict.module()(input)))
             self.assertTrue(torch.allclose(input * 2, ep_non_strict.module()(input)))
->>>>>>> c66d68ba
 
     def test_user_input_and_buffer_mutation(self):
         class MyModule(torch.nn.Module):
@@ -3779,19 +3692,11 @@
         with sdpa_kernel(SDPBackend.MATH), torch.no_grad():
             ep = torch.export.export(Module(), (query, cache, start_pos))
             args = (query, cache, start_pos)
-<<<<<<< HEAD
-            self.assertEqual(ep(*args), Module()(*args))
-            args = (query, cache, torch.tensor([3]))
-            self.assertEqual(ep(*args), Module()(*args))
-            args = (query, cache, torch.tensor([126]))
-            self.assertEqual(ep(*args), Module()(*args))
-=======
             self.assertEqual(ep.module()(*args), Module()(*args))
             args = (query, cache, torch.tensor([3]))
             self.assertEqual(ep.module()(*args), Module()(*args))
             args = (query, cache, torch.tensor([126]))
             self.assertEqual(ep.module()(*args), Module()(*args))
->>>>>>> c66d68ba
 
     def test_none_input_output(self):
         class Z(torch.nn.Module):
