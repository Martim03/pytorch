name,accuracy,graph_breaks



torchrec_dlrm,pass,6



BERT_pytorch,pass,6



Background_Matting,pass_due_to_skip,0



DALLE2_pytorch,eager_fail_to_run,0



LearningToPaint,pass,6



Super_SloMo,pass,7



alexnet,pass,6



basic_gnn_edgecnn,pass,22



basic_gnn_gcn,pass,13



basic_gnn_gin,pass,7



basic_gnn_sage,pass,7



dcgan,pass,6



demucs,pass,9



densenet121,pass,6



detectron2_maskrcnn_r_50_c4,eager_fail_to_run,0



dlrm,pass,6



drq,pass,6



fastNLP_Bert,pass,10



functorch_dp_cifar10,pass,7



functorch_maml_omniglot,pass,7



hf_Albert,pass,6



hf_Bart,pass,6



hf_Bert,pass,6



hf_Bert_large,pass,6



hf_BigBird,pass,6



hf_DistilBert,pass,6



hf_GPT2,pass,6



hf_GPT2_large,pass_due_to_skip,0



hf_Reformer,pass,26



hf_T5_base,eager_2nd_run_OOM,0



hf_T5_large,pass_due_to_skip,0



hf_Whisper,pass,6



hf_distil_whisper,model_fail_to_load,0



lennard_jones,pass,7



llava,model_fail_to_load,0



maml_omniglot,pass,7



mnasnet1_0,pass,7



mobilenet_v2,pass,6



mobilenet_v2_quantized_qat,eager_fail_to_run,0



mobilenet_v3_large,pass,7



moco,pass,17
<<<<<<< HEAD
=======



moondream,model_fail_to_load,0
>>>>>>> c66d68ba



nanogpt,pass,7



nvidia_deeprecommender,pass,7



opacus_cifar10,eager_fail_to_run,0



phlippe_densenet,pass,6



phlippe_resnet,pass,6



pytorch_CycleGAN_and_pix2pix,pass,6



pytorch_stargan,pass,6



pytorch_unet,pass,7



resnet152,pass,7



resnet18,pass,6



resnet50,pass,6



resnet50_quantized_qat,eager_fail_to_run,0



resnext50_32x4d,pass,7



sam,eager_fail_to_run,0



shufflenet_v2_x1_0,pass,6



soft_actor_critic,pass,6



speech_transformer,pass,16



squeezenet1_1,pass,6



stable_diffusion_text_encoder,pass,5



stable_diffusion_unet,pass_due_to_skip,0



timm_efficientnet,pass,7



timm_regnet,pass,6



timm_resnest,pass,7



timm_vision_transformer,pass,6



timm_vision_transformer_large,pass_due_to_skip,0



timm_vovnet,pass,6



torch_multimodal_clip,pass,7



tts_angular,pass,9



vgg16,pass,6



vision_maskrcnn,pass,33



yolov3,pass,9<|MERGE_RESOLUTION|>--- conflicted
+++ resolved
@@ -163,13 +163,10 @@
 
 
 moco,pass,17
-<<<<<<< HEAD
-=======
 
 
 
 moondream,model_fail_to_load,0
->>>>>>> c66d68ba
 
 
 
